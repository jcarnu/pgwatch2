FROM golang:1.17

# For showing Git version via 'pgwatch2 --version'
ARG GIT_HASH
ARG GIT_TIME
ENV GIT_HASH=${GIT_HASH}
ENV GIT_TIME=${GIT_TIME}

ADD pgwatch2 /pgwatch2
RUN cd /pgwatch2 && bash build_gatherer.sh


FROM ubuntu:16.04

RUN apt-get -q update \
<<<<<<< HEAD
    && apt-get -qy install wget apt-transport-https vim git postgresql postgresql-plpython3-9.5 postgresql-plpython-9.5 libfontconfig python3-pip libffi-dev libssl-dev libpq-dev \
=======
    && apt-get -qy install wget apt-transport-https vim git postgresql postgresql-plpython3-9.5 postgresql-plpython-9.5 libfontconfig python3-pip libssl-dev libpq-dev libffi-dev \
>>>>>>> 431ed06b
    && pip3 install -U "pip < 21.0"

RUN pip3 install supervisor \
    && locale-gen "en_US.UTF-8" && apt autoremove -y \
    && mkdir -p /var/log/supervisor /etc/supervisor /pgwatch2 \
    && rm -rf /var/lib/postgresql/9.5/main \
    && echo "include = 'pgwatch_postgresql.conf'" >> /etc/postgresql/9.5/main/postgresql.conf \
    && chgrp -R 0 /pgwatch2 /var/log/supervisor /etc/supervisor /var/run /var/lib/postgresql /var/log/postgresql /var/run/postgresql /etc/postgresql \
    && chmod -R g=u /pgwatch2 /var/log/supervisor /etc/supervisor /var/run /var/lib/postgresql /var/log/postgresql /etc/postgresql \
    && chmod g=u /etc/passwd

### Download and install external components
# Grafana [https://grafana.com/grafana/download]
#   latest ver.: curl -so- https://api.github.com/repos/grafana/grafana/tags | grep -Eo '"v[0-9\.]+"' | grep -Eo '[0-9\.]+' | sort -nr | head -1
# Influxdb [https://portal.influxdata.com/downloads]
#   latest ver.: curl -so- https://api.github.com/repos/influxdata/influxdb/tags | grep -Eo '"v[0-9\.]+"' | grep -Eo '[0-9\.]+' | sort -nr | head -1

RUN wget -q -O grafana.deb https://dl.grafana.com/oss/release/grafana_8.3.4_amd64.deb \
    && wget -q -O - https://dl.influxdata.com/influxdb/releases/influxdb_1.8.5_amd64.deb > influxdb_amd64.deb \
    && dpkg -i grafana.deb && rm grafana.deb \
    && mkdir -p /var/run/grafana \
    && chgrp -R 0 /etc/grafana/ /usr/share/grafana /var/lib/grafana /var/log/grafana /var/run/grafana \
    && chmod -R g=u /etc/grafana/ /usr/share/grafana /var/lib/grafana /var/log/grafana /var/run/grafana \
    && dpkg -i influxdb_amd64.deb && rm influxdb_amd64.deb \
    && chgrp -R 0 /var/lib/influxdb /var/log/influxdb /usr/lib/influxdb /etc/influxdb \
    && chmod -R g=u /var/lib/influxdb /var/log/influxdb /usr/lib/influxdb /etc/influxdb \
    && sed -i 's/\# query-log-enabled = true/query-log-enabled = false/' /etc/influxdb/influxdb.conf \
    && sed -i 's/\# \[monitor\]/\[monitor\]/' /etc/influxdb/influxdb.conf \
    && sed -i 's/\# store-enabled = true/store-enabled = false/' /etc/influxdb/influxdb.conf \
    && sed -i 's/\# \[http\]/\[http\]/' /etc/influxdb/influxdb.conf \
    && sed -i '0,/\# log-enabled = true/{s/\# log-enabled = true/log-enabled = false/}' /etc/influxdb/influxdb.conf \
    && sed -i 's/\# bind-address = \"127.0.0.1:8088\"/bind-address = \":8088\"/' /etc/influxdb/influxdb.conf \
    && sed -i 's/\# wal-fsync-delay = \"0s\"/wal-fsync-delay = \"500ms\"/' /etc/influxdb/influxdb.conf \
    && sed -i 's/\# index-version = \"inmem\"/index-version = \"tsi1\"/' /etc/influxdb/influxdb.conf

# Add pgwatch2 sources
ADD pgwatch2 /pgwatch2
# Copy over the compiled gatherer
COPY --from=0 /pgwatch2/pgwatch2 /pgwatch2
ADD webpy /pgwatch2/webpy

# For showing Git version via Web UI :8080/versions
ARG GIT_HASH
ARG GIT_TIME
ENV GIT_HASH=${GIT_HASH}
ENV GIT_TIME=${GIT_TIME}
RUN echo "${GIT_HASH} ${GIT_TIME}" > /pgwatch2/build_git_version.txt

# Go installation [https://golang.org/dl/]
# Grafana config customizations, Web UI requirements, compilation of the Go gatherer
RUN cp /pgwatch2/bootstrap/grafana_custom_config.ini /etc/grafana/grafana.ini \
    && pip3 install -r /pgwatch2/webpy/requirements_influx_metrics.txt \
    && mkdir /pgwatch2/persistent-config \
    && chgrp -R 0 /pgwatch2/webpy /pgwatch2/persistent-config \
    && chmod -R g=u /pgwatch2/webpy /pgwatch2/persistent-config \
    && grafana-cli plugins install savantly-heatmap-panel

# both Python 2 and 3 only there for the "transition" period, to not brake some people upgrading to a newer image.
# at some point Python2 should be dropped completely.
RUN pip3 install psutil pyyaml

ADD grafana_dashboards /pgwatch2/grafana_dashboards

# Set up supervisord [https://docs.docker.com/engine/admin/using_supervisord/]
COPY supervisord-nonroot.conf /etc/supervisor/supervisord.conf

# Postgres (ver 9.5) config tuning
# NB! When security is a concern one should definitely alter "pgwatch2" password in change_pw.sql and maybe modify pg_hba.conf accordingly
COPY postgresql.conf /etc/postgresql/9.5/main/pgwatch_postgresql.conf
COPY pg_hba.conf /etc/postgresql/9.5/main/pg_hba.conf
COPY docker-launcher-nonroot.sh /pgwatch2/

ENV NOTESTDB 1
ENV PW2_AES_GCM_KEYPHRASE_FILE /pgwatch2/persistent-config/default-password-encryption-key.txt

# Admin UI for configuring servers to be monitored
EXPOSE 8080
# Gatherer healthcheck port / metric statistics (JSON)
EXPOSE 8081
# Postgres DB holding the pgwatch2 config DB
EXPOSE 5432
# Grafana UI
EXPOSE 3000
# InfluxDB API
EXPOSE 8086
# InfluxDB backup port
EXPOSE 8088
# Prometheus scraping port
EXPOSE 9187

### Volumes for easier updating to newer to newer pgwatch2 containers
### NB! Backwards compatibility is not 100% guaranteed (e.g. InfluxDB has changed index storage format) so a backup
### using traditional means is still recommended before updating - see "Updating to a newer Docker version" from README

VOLUME /pgwatch2/persistent-config
VOLUME /var/lib/postgresql
VOLUME /var/lib/influxdb
VOLUME /var/lib/grafana

###
### OpenShift compatibility - run all using an unprivileged user:
### https://docs.openshift.org/latest/creating_images/guidelines.html#openshift-specific-guidelines
###

USER 10001

CMD ["/pgwatch2/docker-launcher-nonroot.sh"]<|MERGE_RESOLUTION|>--- conflicted
+++ resolved
@@ -13,11 +13,7 @@
 FROM ubuntu:16.04
 
 RUN apt-get -q update \
-<<<<<<< HEAD
-    && apt-get -qy install wget apt-transport-https vim git postgresql postgresql-plpython3-9.5 postgresql-plpython-9.5 libfontconfig python3-pip libffi-dev libssl-dev libpq-dev \
-=======
     && apt-get -qy install wget apt-transport-https vim git postgresql postgresql-plpython3-9.5 postgresql-plpython-9.5 libfontconfig python3-pip libssl-dev libpq-dev libffi-dev \
->>>>>>> 431ed06b
     && pip3 install -U "pip < 21.0"
 
 RUN pip3 install supervisor \
@@ -35,7 +31,7 @@
 # Influxdb [https://portal.influxdata.com/downloads]
 #   latest ver.: curl -so- https://api.github.com/repos/influxdata/influxdb/tags | grep -Eo '"v[0-9\.]+"' | grep -Eo '[0-9\.]+' | sort -nr | head -1
 
-RUN wget -q -O grafana.deb https://dl.grafana.com/oss/release/grafana_8.3.4_amd64.deb \
+RUN wget -q -O grafana.deb https://dl.grafana.com/oss/release/grafana_6.7.6_amd64.deb \
     && wget -q -O - https://dl.influxdata.com/influxdb/releases/influxdb_1.8.5_amd64.deb > influxdb_amd64.deb \
     && dpkg -i grafana.deb && rm grafana.deb \
     && mkdir -p /var/run/grafana \
