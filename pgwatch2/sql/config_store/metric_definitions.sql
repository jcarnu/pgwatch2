/* METRIC DEFINITIONS + METRIC ATTRIBUTES below */

-- truncate pgwatch2.metric;

/* backends */

insert into pgwatch2.metric(m_name, m_pg_version_from, m_sql, m_column_attrs, m_sql_su)
values (
'backends',
9.0,
$sql$
with sa_snapshot as (
  select * from get_stat_activity()
)
select
    (extract(epoch from now()) * 1e9)::int8 as epoch_ns,
    (select count(*) from sa_snapshot) as total,
    (select count(*) from pg_stat_activity where procpid != pg_backend_pid()) as instance_total,
    current_setting('max_connections')::int as max_connections,
    (select count(*) from sa_snapshot where current_query != '<IDLE>') as active,
    (select count(*) from sa_snapshot where current_query = '<IDLE>') as idle,
    (select count(*) from sa_snapshot where current_query = '<IDLE> in transaction') as idleintransaction,
    (select count(*) from sa_snapshot where waiting) as waiting,
    (select ceil(extract(epoch from max(now() - query_start)))::int from sa_snapshot where waiting) as longest_waiting_seconds,
    (select round(avg(abs(extract(epoch from now() - query_start)))::numeric, 3)::float from sa_snapshot where waiting) as avg_waiting_seconds,
    (select ceil(extract(epoch from (now() - backend_start)))::int from sa_snapshot order by backend_start limit 1) as longest_session_seconds,
    (select round(avg(abs(extract(epoch from now() - backend_start)))::numeric, 3)::float from sa_snapshot) as avg_session_seconds,
    (select ceil(extract(epoch from (now() - xact_start)))::int from sa_snapshot where not current_query like 'autovacuum:%' and xact_start is not null order by xact_start limit 1) as longest_tx_seconds,
    (select round(avg(abs(extract(epoch from now() - xact_start)))::numeric, 3)::float from sa_snapshot where not current_query like 'autovacuum:%' and xact_start is not null) as avg_tx_seconds,
    (select ceil(extract(epoch from (now() - xact_start)))::int from sa_snapshot where current_query like 'autovacuum:%' order by xact_start limit 1) as longest_autovacuum_seconds,
    (select ceil(extract(epoch from max(now() - query_start)))::int from sa_snapshot where not current_query like 'autovacuum:%' and current_query != '<IDLE>') as longest_query_seconds,
    (select round(avg(abs(extract(epoch from now() - query_start)))::numeric, 3)::float from sa_snapshot where not current_query like 'autovacuum:%' and current_query != '<IDLE>') as avg_query_seconds,
    (select count(*) from sa_snapshot where current_query like 'autovacuum:%') as av_workers
;
$sql$,
'{"prometheus_all_gauge_columns": true}',
$sql$
with sa_snapshot as (
  select * from pg_stat_activity
  where datname = current_database()
  and procpid != pg_backend_pid()
)
select
    (extract(epoch from now()) * 1e9)::int8 as epoch_ns,
    (select count(*) from sa_snapshot) as total,
    (select count(*) from pg_stat_activity where procpid != pg_backend_pid()) as instance_total,
    current_setting('max_connections')::int as max_connections,
    (select count(*) from sa_snapshot where current_query != '<IDLE>') as active,
    (select count(*) from sa_snapshot where current_query = '<IDLE>') as idle,
    (select count(*) from sa_snapshot where current_query = '<IDLE> in transaction') as idleintransaction,
    (select count(*) from sa_snapshot where waiting) as waiting,
    (select ceil(extract(epoch from max(now() - query_start)))::int from sa_snapshot where waiting) as longest_waiting_seconds,
    (select round(avg(abs(extract(epoch from now() - query_start)))::numeric, 3)::float from sa_snapshot where waiting) as avg_waiting_seconds,
    (select ceil(extract(epoch from (now() - backend_start)))::int from sa_snapshot order by backend_start limit 1) as longest_session_seconds,
    (select round(avg(abs(extract(epoch from now() - backend_start)))::numeric, 3)::float from sa_snapshot) as avg_session_seconds,
    (select ceil(extract(epoch from (now() - xact_start)))::int from sa_snapshot where not current_query like 'autovacuum:%' and xact_start is not null order by xact_start limit 1) as longest_tx_seconds,
    (select round(avg(abs(extract(epoch from now() - xact_start)))::numeric, 3)::float from sa_snapshot where not current_query like 'autovacuum:%' and xact_start is not null) as avg_tx_seconds,
    (select ceil(extract(epoch from (now() - xact_start)))::int from sa_snapshot where current_query like 'autovacuum:%' order by xact_start limit 1) as longest_autovacuum_seconds,
    (select ceil(extract(epoch from max(now() - query_start)))::int from sa_snapshot where not current_query like 'autovacuum:%' and current_query != '<IDLE>') as longest_query_seconds,
    (select round(avg(abs(extract(epoch from now() - query_start)))::numeric, 3)::float from sa_snapshot where not current_query like 'autovacuum:%' and current_query != '<IDLE>') as avg_query_seconds,
    (select count(*) from sa_snapshot where current_query like 'autovacuum:%') as av_workers
;
$sql$
);

insert into pgwatch2.metric(m_name, m_pg_version_from, m_sql, m_column_attrs, m_sql_su)
values (
'backends',
9.2,
$sql$
with sa_snapshot as (
  select * from get_stat_activity()
)
select
  (extract(epoch from now()) * 1e9)::int8 as epoch_ns,
  (select count(*) from sa_snapshot) as total,
  (select count(*) from pg_stat_activity where pid != pg_backend_pid()) as instance_total,
  current_setting('max_connections')::int as max_connections,
  (select count(*) from sa_snapshot where state = 'active') as active,
  (select count(*) from sa_snapshot where state = 'idle') as idle,
  (select count(*) from sa_snapshot where state = 'idle in transaction') as idleintransaction,
  (select count(*) from sa_snapshot where waiting) as waiting,
  (select ceil(extract(epoch from max(now() - query_start)))::int from sa_snapshot where waiting) as longest_waiting_seconds,
  (select round(avg(abs(extract(epoch from now() - query_start)))::numeric, 3)::float from sa_snapshot where waiting) as avg_waiting_seconds,
  (select ceil(extract(epoch from (now() - backend_start)))::int from sa_snapshot order by backend_start limit 1) as longest_session_seconds,
  (select round(avg(abs(extract(epoch from now() - backend_start)))::numeric, 3)::float from sa_snapshot) as avg_session_seconds,
  (select ceil(extract(epoch from (now() - xact_start)))::int from sa_snapshot where not query like 'autovacuum:%' and xact_start is not null order by xact_start limit 1) as longest_tx_seconds,
  (select round(avg(abs(extract(epoch from now() - xact_start)))::numeric, 3)::float from sa_snapshot where not query like 'autovacuum:%' and xact_start is not null) as avg_tx_seconds,
  (select ceil(extract(epoch from (now() - xact_start)))::int from sa_snapshot where query like 'autovacuum:%' order by xact_start limit 1) as longest_autovacuum_seconds,
  (select ceil(extract(epoch from max(now() - query_start)))::int from sa_snapshot where not query like 'autovacuum:%' and state = 'active') as longest_query_seconds,
  (select round(avg(abs(extract(epoch from now() - query_start)))::numeric, 3)::float from sa_snapshot where not query like 'autovacuum:%' and state = 'active') as avg_query_seconds,
  (select count(*) from sa_snapshot where query like 'autovacuum:%') as av_workers
;
$sql$,
'{"prometheus_all_gauge_columns": true}',
$sql$
with sa_snapshot as (
  select * from pg_stat_activity
  where datname = current_database()
  and pid != pg_backend_pid()
)
select
  (extract(epoch from now()) * 1e9)::int8 as epoch_ns,
  (select count(*) from sa_snapshot) as total,
  (select count(*) from pg_stat_activity where pid != pg_backend_pid()) as instance_total,
  current_setting('max_connections')::int as max_connections,
  (select count(*) from sa_snapshot where state = 'active') as active,
  (select count(*) from sa_snapshot where state = 'idle') as idle,
  (select count(*) from sa_snapshot where state = 'idle in transaction') as idleintransaction,
  (select count(*) from sa_snapshot where waiting) as waiting,
  (select ceil(extract(epoch from max(now() - query_start)))::int from sa_snapshot where waiting) as longest_waiting_seconds,
  (select round(avg(abs(extract(epoch from now() - query_start)))::numeric, 3)::float from sa_snapshot where waiting) as avg_waiting_seconds,
  (select ceil(extract(epoch from (now() - backend_start)))::int from sa_snapshot order by backend_start limit 1) as longest_session_seconds,
  (select round(avg(abs(extract(epoch from now() - backend_start)))::numeric, 3)::float from sa_snapshot) as avg_session_seconds,
  (select ceil(extract(epoch from (now() - xact_start)))::int from sa_snapshot where not query like 'autovacuum:%' and xact_start is not null order by xact_start limit 1) as longest_tx_seconds,
  (select round(avg(abs(extract(epoch from now() - xact_start)))::numeric, 3)::float from sa_snapshot where not query like 'autovacuum:%' and xact_start is not null) as avg_tx_seconds,
  (select ceil(extract(epoch from (now() - xact_start)))::int from sa_snapshot where query like 'autovacuum:%' order by xact_start limit 1) as longest_autovacuum_seconds,
  (select ceil(extract(epoch from max(now() - query_start)))::int from sa_snapshot where not query like 'autovacuum:%' and state = 'active') as longest_query_seconds,
  (select round(avg(abs(extract(epoch from now() - query_start)))::numeric, 3)::float from sa_snapshot where not query like 'autovacuum:%' and state = 'active') as avg_query_seconds,
  (select count(*) from sa_snapshot where query like 'autovacuum:%') as av_workers
;
$sql$
);

insert into pgwatch2.metric(m_name, m_pg_version_from, m_sql, m_column_attrs, m_sql_su)
values (
'backends',
9.4,
$sql$
with sa_snapshot as (
  select * from get_stat_activity()
)
select
    (extract(epoch from now()) * 1e9)::int8 as epoch_ns,
    (select count(*) from sa_snapshot) as total,
    (select count(*) from pg_stat_activity where pid != pg_backend_pid()) as instance_total,
    current_setting('max_connections')::int as max_connections,
    (select count(*) from sa_snapshot where state = 'active') as active,
    (select count(*) from sa_snapshot where state = 'idle') as idle,
    (select count(*) from sa_snapshot where state = 'idle in transaction') as idleintransaction,
    (select count(*) from sa_snapshot where waiting) as waiting,
    (select ceil(extract(epoch from max(now() - query_start)))::int from sa_snapshot where waiting) as longest_waiting_seconds,
    (select round(avg(abs(extract(epoch from now() - query_start)))::numeric, 3)::float from sa_snapshot where waiting) as avg_waiting_seconds,
    (select ceil(extract(epoch from (now() - backend_start)))::int from sa_snapshot order by backend_start limit 1) as longest_session_seconds,
    (select round(avg(abs(extract(epoch from now() - backend_start)))::numeric, 3)::float from sa_snapshot) as avg_session_seconds,
    (select ceil(extract(epoch from (now() - xact_start)))::int from sa_snapshot where not query like 'autovacuum:%' and xact_start is not null order by xact_start limit 1) as longest_tx_seconds,
    (select round(avg(abs(extract(epoch from now() - xact_start)))::numeric, 3)::float from sa_snapshot where not query like 'autovacuum:%' and xact_start is not null) as avg_tx_seconds,
    (select ceil(extract(epoch from (now() - xact_start)))::int from sa_snapshot where query like 'autovacuum:%' order by xact_start limit 1) as longest_autovacuum_seconds,
    (select ceil(extract(epoch from max(now() - query_start)))::int from sa_snapshot where not query like 'autovacuum:%' and state = 'active') as longest_query_seconds,
    (select round(avg(abs(extract(epoch from now() - query_start)))::numeric, 3)::float from sa_snapshot where not query like 'autovacuum:%' and state = 'active') as avg_query_seconds,
    (select max(age(backend_xmin))::int8 from sa_snapshot) as max_xmin_age_tx,
    (select count(*) from sa_snapshot where query like 'autovacuum:%') as av_workers
;
$sql$,
'{"prometheus_all_gauge_columns": true}',
$sql$
with sa_snapshot as (
  select * from pg_stat_activity
  where datname = current_database()
  and pid != pg_backend_pid()
)
select
    (extract(epoch from now()) * 1e9)::int8 as epoch_ns,
    (select count(*) from sa_snapshot) as total,
    (select count(*) from pg_stat_activity where pid != pg_backend_pid()) as instance_total,
    current_setting('max_connections')::int as max_connections,
    (select count(*) from sa_snapshot where state = 'active') as active,
    (select count(*) from sa_snapshot where state = 'idle') as idle,
    (select count(*) from sa_snapshot where state = 'idle in transaction') as idleintransaction,
    (select count(*) from sa_snapshot where waiting) as waiting,
    (select ceil(extract(epoch from max(now() - query_start)))::int from sa_snapshot where waiting) as longest_waiting_seconds,
    (select round(avg(abs(extract(epoch from now() - query_start)))::numeric, 3)::float from sa_snapshot where waiting) as avg_waiting_seconds,
    (select ceil(extract(epoch from (now() - backend_start)))::int from sa_snapshot order by backend_start limit 1) as longest_session_seconds,
    (select round(avg(abs(extract(epoch from now() - backend_start)))::numeric, 3)::float from sa_snapshot) as avg_session_seconds,
    (select ceil(extract(epoch from (now() - xact_start)))::int from sa_snapshot where not query like 'autovacuum:%' and xact_start is not null order by xact_start limit 1) as longest_tx_seconds,
    (select round(avg(abs(extract(epoch from now() - xact_start)))::numeric, 3)::float from sa_snapshot where not query like 'autovacuum:%' and xact_start is not null) as avg_tx_seconds,
    (select ceil(extract(epoch from (now() - xact_start)))::int from sa_snapshot where query like 'autovacuum:%' order by xact_start limit 1) as longest_autovacuum_seconds,
    (select ceil(extract(epoch from max(now() - query_start)))::int from sa_snapshot where not query like 'autovacuum:%' and state = 'active') as longest_query_seconds,
    (select round(avg(abs(extract(epoch from now() - query_start)))::numeric, 3)::float from sa_snapshot where not query like 'autovacuum:%' and state = 'active') as avg_query_seconds,
    (select max(age(backend_xmin))::int8 from sa_snapshot) as max_xmin_age_tx,
    (select count(*) from sa_snapshot where query like 'autovacuum:%') as av_workers
;
$sql$
);

insert into pgwatch2.metric(m_name, m_pg_version_from, m_sql, m_column_attrs, m_sql_su)
values (
'backends',
9.6,
$sql$
with sa_snapshot as (
  select * from get_stat_activity()
)
select
  (extract(epoch from now()) * 1e9)::int8 as epoch_ns,
  (select count(*) from sa_snapshot) as total,
  (select count(*) from pg_stat_activity where pid != pg_backend_pid()) as instance_total,
  current_setting('max_connections')::int as max_connections,
  (select count(*) from sa_snapshot where state = 'active') as active,
  (select count(*) from sa_snapshot where state = 'idle') as idle,
  (select count(*) from sa_snapshot where state = 'idle in transaction') as idleintransaction,
  (select count(*) from sa_snapshot where wait_event_type in ('LWLockNamed', 'Lock', 'BufferPin')) as waiting,
  (select ceil(extract(epoch from max(now() - query_start)))::int from sa_snapshot where wait_event_type in ('LWLockNamed', 'Lock', 'BufferPin')) as longest_waiting_seconds,
  (select round(avg(abs(extract(epoch from now() - query_start)))::numeric, 3)::float from sa_snapshot where wait_event_type in ('LWLockNamed', 'Lock', 'BufferPin')) as avg_waiting_seconds,
  (select ceil(extract(epoch from (now() - backend_start)))::int from sa_snapshot order by backend_start limit 1) as longest_session_seconds,
  (select round(avg(abs(extract(epoch from now() - backend_start)))::numeric, 3)::float from sa_snapshot) as avg_session_seconds,
  (select ceil(extract(epoch from (now() - xact_start)))::int from sa_snapshot where not query like 'autovacuum:%' and xact_start is not null order by xact_start limit 1) as longest_tx_seconds,
  (select round(avg(abs(extract(epoch from now() - xact_start)))::numeric, 3)::float from sa_snapshot where not query like 'autovacuum:%' and xact_start is not null) as avg_tx_seconds,
  (select ceil(extract(epoch from (now() - xact_start)))::int from sa_snapshot where query like 'autovacuum:%' order by xact_start limit 1) as longest_autovacuum_seconds,
  (select ceil(extract(epoch from max(now() - query_start)))::int from sa_snapshot where not query like 'autovacuum:%' and state = 'active') as longest_query_seconds,
  (select round(avg(abs(extract(epoch from now() - query_start)))::numeric, 3)::float from sa_snapshot where not query like 'autovacuum:%' and state = 'active') as avg_query_seconds,
  (select max(age(backend_xmin))::int8 from sa_snapshot) as max_xmin_age_tx,
  (select count(*) from sa_snapshot where query like 'autovacuum:%') as av_workers
;
$sql$,
'{"prometheus_all_gauge_columns": true}',
$sql$
with sa_snapshot as (
  select * from pg_stat_activity
  where datname = current_database()
  and pid != pg_backend_pid()
)
select
  (extract(epoch from now()) * 1e9)::int8 as epoch_ns,
  (select count(*) from sa_snapshot) as total,
  (select count(*) from pg_stat_activity where pid != pg_backend_pid()) as instance_total,
  current_setting('max_connections')::int as max_connections,
  (select count(*) from sa_snapshot where state = 'active') as active,
  (select count(*) from sa_snapshot where state = 'idle') as idle,
  (select count(*) from sa_snapshot where state = 'idle in transaction') as idleintransaction,
  (select count(*) from sa_snapshot where wait_event_type in ('LWLockNamed', 'Lock', 'BufferPin')) as waiting,
  (select ceil(extract(epoch from max(now() - query_start)))::int from sa_snapshot where wait_event_type in ('LWLockNamed', 'Lock', 'BufferPin')) as longest_waiting_seconds,
  (select round(avg(abs(extract(epoch from now() - query_start)))::numeric, 3)::float from sa_snapshot where wait_event_type in ('LWLockNamed', 'Lock', 'BufferPin')) as avg_waiting_seconds,
  (select ceil(extract(epoch from (now() - backend_start)))::int from sa_snapshot order by backend_start limit 1) as longest_session_seconds,
  (select round(avg(abs(extract(epoch from now() - backend_start)))::numeric, 3)::float from sa_snapshot) as avg_session_seconds,
  (select ceil(extract(epoch from (now() - xact_start)))::int from sa_snapshot where not query like 'autovacuum:%' and xact_start is not null order by xact_start limit 1) as longest_tx_seconds,
  (select round(avg(abs(extract(epoch from now() - xact_start)))::numeric, 3)::float from sa_snapshot where not query like 'autovacuum:%' and xact_start is not null) as avg_tx_seconds,
  (select ceil(extract(epoch from (now() - xact_start)))::int from sa_snapshot where query like 'autovacuum:%' order by xact_start limit 1) as longest_autovacuum_seconds,
  (select ceil(extract(epoch from max(now() - query_start)))::int from sa_snapshot where not query like 'autovacuum:%' and state = 'active') as longest_query_seconds,
  (select round(avg(abs(extract(epoch from now() - query_start)))::numeric, 3)::float from sa_snapshot where not query like 'autovacuum:%' and state = 'active') as avg_query_seconds,
  (select max(age(backend_xmin))::int8 from sa_snapshot) as max_xmin_age_tx,
  (select count(*) from sa_snapshot where query like 'autovacuum:%') as av_workers
;
$sql$
);

insert into pgwatch2.metric(m_name, m_pg_version_from, m_sql, m_column_attrs, m_sql_su)
values (
'backends',
10,
$sql$
with sa_snapshot as (
  select * from get_stat_activity()
)
select
  (extract(epoch from now()) * 1e9)::int8 as epoch_ns,
  (select count(*) from sa_snapshot where backend_type = 'client backend') as total,
  (select count(*) from pg_stat_activity where pid != pg_backend_pid()) as instance_total,
  current_setting('max_connections')::int as max_connections,
  (select count(*) from sa_snapshot where backend_type = 'background worker') as background_workers,
  (select count(*) from sa_snapshot where state = 'active' and backend_type = 'client backend') as active,
  (select count(*) from sa_snapshot where state = 'idle' and backend_type = 'client backend') as idle,
  (select count(*) from sa_snapshot where state = 'idle in transaction' and backend_type = 'client backend') as idleintransaction,
  (select count(*) from sa_snapshot where wait_event_type in ('LWLock', 'Lock', 'BufferPin') and backend_type = 'client backend') as waiting,
  (select ceil(extract(epoch from max(now() - query_start)))::int from sa_snapshot where wait_event_type in ('LWLock', 'Lock', 'BufferPin') and backend_type = 'client backend') as longest_waiting_seconds,
  (select round(avg(abs(extract(epoch from now() - query_start)))::numeric, 3)::float from sa_snapshot where wait_event_type in ('LWLock', 'Lock', 'BufferPin') and backend_type = 'client backend') as avg_waiting_seconds,
  (select ceil(extract(epoch from (now() - backend_start)))::int from sa_snapshot where backend_type = 'client backend' order by backend_start limit 1) as longest_session_seconds,
  (select round(avg(abs(extract(epoch from now() - backend_start)))::numeric, 3)::float from sa_snapshot where backend_type = 'client backend') as avg_session_seconds,
  (select ceil(extract(epoch from (now() - xact_start)))::int from sa_snapshot where xact_start is not null and backend_type = 'client backend' order by xact_start limit 1) as longest_tx_seconds,
  (select round(avg(abs(extract(epoch from now() - xact_start)))::numeric, 3)::float from sa_snapshot where xact_start is not null and backend_type = 'client backend') as avg_tx_seconds,
  (select ceil(extract(epoch from (now() - xact_start)))::int from sa_snapshot where backend_type = 'autovacuum worker' order by xact_start limit 1) as longest_autovacuum_seconds,
  (select ceil(extract(epoch from max(now() - query_start)))::int from sa_snapshot where state = 'active' and backend_type = 'client backend') as longest_query_seconds,
  (select round(avg(abs(extract(epoch from now() - query_start)))::numeric, 3)::float from sa_snapshot where state = 'active' and backend_type = 'client backend') as avg_query_seconds,
  (select max(age(backend_xmin))::int8 from sa_snapshot) as max_xmin_age_tx,
  (select count(*) from sa_snapshot where state = 'active' and backend_type = 'autovacuum worker') as av_workers
;
$sql$,
'{"prometheus_all_gauge_columns": true}',
$sql$
with sa_snapshot as (
  select * from pg_stat_activity
  where pid != pg_backend_pid()
  and datname = current_database()
)
select
  (extract(epoch from now()) * 1e9)::int8 as epoch_ns,
  (select count(*) from sa_snapshot where backend_type = 'client backend') as total,
  (select count(*) from pg_stat_activity where pid != pg_backend_pid()) as instance_total,
  current_setting('max_connections')::int as max_connections,
  (select count(*) from sa_snapshot where backend_type = 'background worker') as background_workers,
  (select count(*) from sa_snapshot where state = 'active' and backend_type = 'client backend') as active,
  (select count(*) from sa_snapshot where state = 'idle' and backend_type = 'client backend') as idle,
  (select count(*) from sa_snapshot where state = 'idle in transaction' and backend_type = 'client backend') as idleintransaction,
  (select count(*) from sa_snapshot where wait_event_type in ('LWLock', 'Lock', 'BufferPin') and backend_type = 'client backend') as waiting,
  (select ceil(extract(epoch from max(now() - query_start)))::int from sa_snapshot where wait_event_type in ('LWLock', 'Lock', 'BufferPin') and backend_type = 'client backend') as longest_waiting_seconds,
  (select round(avg(abs(extract(epoch from now() - query_start)))::numeric, 3)::float from sa_snapshot where wait_event_type in ('LWLock', 'Lock', 'BufferPin') and backend_type = 'client backend') as avg_waiting_seconds,
  (select ceil(extract(epoch from (now() - backend_start)))::int from sa_snapshot where backend_type = 'client backend' order by backend_start limit 1) as longest_session_seconds,
  (select round(avg(abs(extract(epoch from now() - backend_start)))::numeric, 3)::float from sa_snapshot where backend_type = 'client backend') as avg_session_seconds,
  (select ceil(extract(epoch from (now() - xact_start)))::int from sa_snapshot where xact_start is not null and backend_type = 'client backend' order by xact_start limit 1) as longest_tx_seconds,
  (select round(avg(abs(extract(epoch from now() - xact_start)))::numeric, 3)::float from sa_snapshot where xact_start is not null and backend_type = 'client backend') as avg_tx_seconds,
  (select ceil(extract(epoch from (now() - xact_start)))::int from sa_snapshot where backend_type = 'autovacuum worker' order by xact_start limit 1) as longest_autovacuum_seconds,
  (select ceil(extract(epoch from max(now() - query_start)))::int from sa_snapshot where state = 'active' and backend_type = 'client backend') as longest_query_seconds,
  (select round(avg(abs(extract(epoch from now() - query_start)))::numeric, 3)::float from sa_snapshot where state = 'active' and backend_type = 'client backend') as avg_query_seconds,
  (select max(age(backend_xmin))::int8 from sa_snapshot) as max_xmin_age_tx,
  (select count(*) from sa_snapshot where state = 'active' and backend_type = 'autovacuum worker') as av_workers
;
$sql$
);

/* bgwriter */


insert into pgwatch2.metric(m_name, m_pg_version_from, m_master_only, m_sql)
values (
'bgwriter',
9.0,
true,
$sql$
select
   (extract(epoch from now()) * 1e9)::int8 as epoch_ns,
   checkpoints_timed,
   checkpoints_req,
   buffers_checkpoint,
   buffers_clean,
   maxwritten_clean,
   buffers_backend,
   buffers_alloc
 from
   pg_stat_bgwriter;
$sql$
);

insert into pgwatch2.metric(m_name, m_pg_version_from, m_master_only, m_sql)
values (
'bgwriter',
9.2,
true,
$sql$
select
   (extract(epoch from now()) * 1e9)::int8 as epoch_ns,
   checkpoints_timed,
   checkpoints_req,
   checkpoint_write_time,
   checkpoint_sync_time,
   buffers_checkpoint,
   buffers_clean,
   maxwritten_clean,
   buffers_backend,
   buffers_backend_fsync,
   buffers_alloc
 from
   pg_stat_bgwriter;
$sql$
);

/* cpu_load */

insert into pgwatch2.metric(m_name, m_pg_version_from, m_sql, m_column_attrs)
values (
'cpu_load',
9.0,
$sql$
select
  (extract(epoch from now()) * 1e9)::int8 as epoch_ns,
  round(load_1min::numeric, 2)::float as load_1min,
  round(load_5min::numeric, 2)::float as load_5min,
  round(load_15min::numeric, 2)::float as load_15min
from
  get_load_average();   -- needs the plpythonu proc from "metric_fetching_helpers" folder
$sql$,
'{"prometheus_all_gauge_columns": true}'
);


/* db_stats */

insert into pgwatch2.metric(m_name, m_pg_version_from, m_sql, m_column_attrs)
values (
'db_stats',
9.0,
$sql$
select
  (extract(epoch from now()) * 1e9)::int8 as epoch_ns,
  numbackends,
  xact_commit,
  xact_rollback,
  blks_read,
  blks_hit,
  tup_returned,
  tup_fetched,
  tup_inserted,
  tup_updated,
  tup_deleted,
  extract(epoch from (now() - pg_postmaster_start_time()))::int8 as postmaster_uptime_s,
  case when pg_is_in_recovery() then 1 else 0 end as in_recovery_int
from
  pg_stat_database
where
  datname = current_database();
$sql$,
'{"prometheus_gauge_columns": ["numbackends", "postmaster_uptime_s"]}'
);

insert into pgwatch2.metric(m_name, m_pg_version_from, m_sql, m_column_attrs)
values (
'db_stats',
9.1,
$sql$
select
  (extract(epoch from now()) * 1e9)::int8 as epoch_ns,
  numbackends,
  xact_commit,
  xact_rollback,
  blks_read,
  blks_hit,
  tup_returned,
  tup_fetched,
  tup_inserted,
  tup_updated,
  tup_deleted,
  conflicts,
  extract(epoch from (now() - pg_postmaster_start_time()))::int8 as postmaster_uptime_s,
  case when pg_is_in_recovery() then 1 else 0 end as in_recovery_int
from
  pg_stat_database
where
  datname = current_database();
$sql$,
'{"prometheus_gauge_columns": ["numbackends", "postmaster_uptime_s"]}'
);

insert into pgwatch2.metric(m_name, m_pg_version_from, m_sql, m_column_attrs)
values (
'db_stats',
9.2,
$sql$
select
  (extract(epoch from now()) * 1e9)::int8 as epoch_ns,
  numbackends,
  xact_commit,
  xact_rollback,
  blks_read,
  blks_hit,
  tup_returned,
  tup_fetched,
  tup_inserted,
  tup_updated,
  tup_deleted,
  conflicts,
  temp_files,
  temp_bytes,
  deadlocks,
  blk_read_time,
  blk_write_time,
  extract(epoch from (now() - pg_postmaster_start_time()))::int8 as postmaster_uptime_s,
  case when pg_is_in_recovery() then 1 else 0 end as in_recovery_int
from
  pg_stat_database
where
  datname = current_database();
$sql$,
'{"prometheus_gauge_columns": ["numbackends", "postmaster_uptime_s"]}'
);

insert into pgwatch2.metric(m_name, m_pg_version_from, m_sql, m_column_attrs)
values (
'db_stats',
9.3,
$sql$
select
  (extract(epoch from now()) * 1e9)::int8 as epoch_ns,
  numbackends,
  xact_commit,
  xact_rollback,
  blks_read,
  blks_hit,
  tup_returned,
  tup_fetched,
  tup_inserted,
  tup_updated,
  tup_deleted,
  conflicts,
  temp_files,
  temp_bytes,
  deadlocks,
  blk_read_time,
  blk_write_time,
  extract(epoch from (now() - pg_postmaster_start_time()))::int8 as postmaster_uptime_s,
  extract(epoch from (now() - pg_backup_start_time()))::int8 as backup_duration_s,
  case when pg_is_in_recovery() then 1 else 0 end as in_recovery_int
from
  pg_stat_database
where
  datname = current_database();
$sql$,
'{"prometheus_gauge_columns": ["numbackends", "postmaster_uptime_s", "backup_duration_s"]}'
);

insert into pgwatch2.metric(m_name, m_pg_version_from, m_sql, m_sql_su, m_column_attrs)
values (
'db_stats',
10,
$sql$
select
  (extract(epoch from now()) * 1e9)::int8 as epoch_ns,
  numbackends,
  xact_commit,
  xact_rollback,
  blks_read,
  blks_hit,
  tup_returned,
  tup_fetched,
  tup_inserted,
  tup_updated,
  tup_deleted,
  conflicts,
  temp_files,
  temp_bytes,
  deadlocks,
  blk_read_time,
  blk_write_time,
  extract(epoch from (now() - pg_postmaster_start_time()))::int8 as postmaster_uptime_s,
  extract(epoch from (now() - pg_backup_start_time()))::int8 as backup_duration_s,
  case when pg_is_in_recovery() then 1 else 0 end as in_recovery_int,
  system_identifier::text as tag_sys_id
from
  pg_stat_database, pg_control_system()
where
  datname = current_database();
$sql$,
$sql$
select
  (extract(epoch from now()) * 1e9)::int8 as epoch_ns,
  numbackends,
  xact_commit,
  xact_rollback,
  blks_read,
  blks_hit,
  tup_returned,
  tup_fetched,
  tup_inserted,
  tup_updated,
  tup_deleted,
  conflicts,
  temp_files,
  temp_bytes,
  deadlocks,
  blk_read_time,
  blk_write_time,
  extract(epoch from (now() - coalesce((pg_stat_file('postmaster.pid', true)).modification, pg_postmaster_start_time())))::int8 as postmaster_uptime_s,
  extract(epoch from (now() - pg_backup_start_time()))::int8 as backup_duration_s,
  case when pg_is_in_recovery() then 1 else 0 end as in_recovery_int,
  system_identifier::text as tag_sys_id
from
  pg_stat_database, pg_control_system()
where
  datname = current_database();
$sql$,
'{"prometheus_gauge_columns": ["numbackends", "postmaster_uptime_s", "backup_duration_s"]}'
);

insert into pgwatch2.metric(m_name, m_pg_version_from, m_sql, m_sql_su, m_column_attrs)
values (
'db_stats',
12,
$sql$
select
  (extract(epoch from now()) * 1e9)::int8 as epoch_ns,
  numbackends,
  xact_commit,
  xact_rollback,
  blks_read,
  blks_hit,
  tup_returned,
  tup_fetched,
  tup_inserted,
  tup_updated,
  tup_deleted,
  conflicts,
  temp_files,
  temp_bytes,
  deadlocks,
  blk_read_time,
  blk_write_time,
  extract(epoch from (now() - pg_postmaster_start_time()))::int8 as postmaster_uptime_s,
  extract(epoch from (now() - pg_backup_start_time()))::int8 as backup_duration_s,
  checksum_failures,
  extract(epoch from (now() - checksum_last_failure))::int8 as checksum_last_failure_s,
  case when pg_is_in_recovery() then 1 else 0 end as in_recovery_int,
  system_identifier::text as tag_sys_id
from
  pg_stat_database, pg_control_system()
where
  datname = current_database();
$sql$,
$sql$
select
  (extract(epoch from now()) * 1e9)::int8 as epoch_ns,
  numbackends,
  xact_commit,
  xact_rollback,
  blks_read,
  blks_hit,
  tup_returned,
  tup_fetched,
  tup_inserted,
  tup_updated,
  tup_deleted,
  conflicts,
  temp_files,
  temp_bytes,
  deadlocks,
  blk_read_time,
  blk_write_time,
  extract(epoch from (now() - coalesce((pg_stat_file('postmaster.pid', true)).modification, pg_postmaster_start_time())))::int8 as postmaster_uptime_s,
  extract(epoch from (now() - pg_backup_start_time()))::int8 as backup_duration_s,
  checksum_failures,
  extract(epoch from (now() - checksum_last_failure))::int8 as checksum_last_failure_s,
  case when pg_is_in_recovery() then 1 else 0 end as in_recovery_int,
  system_identifier::text as tag_sys_id
from
  pg_stat_database, pg_control_system()
where
  datname = current_database();
$sql$,
'{"prometheus_gauge_columns": ["numbackends", "postmaster_uptime_s", "backup_duration_s", "checksum_last_failure_s"]}'
);

insert into pgwatch2.metric(m_name, m_pg_version_from, m_sql, m_sql_su, m_column_attrs)
values (
'db_stats',
14,
$sql$
select
  (extract(epoch from now()) * 1e9)::int8 as epoch_ns,
  numbackends,
  xact_commit,
  xact_rollback,
  blks_read,
  blks_hit,
  tup_returned,
  tup_fetched,
  tup_inserted,
  tup_updated,
  tup_deleted,
  conflicts,
  temp_files,
  temp_bytes,
  deadlocks,
  blk_read_time,
  blk_write_time,
  extract(epoch from (now() - pg_postmaster_start_time()))::int8 as postmaster_uptime_s,
  extract(epoch from (now() - pg_backup_start_time()))::int8 as backup_duration_s,
  checksum_failures,
  extract(epoch from (now() - checksum_last_failure))::int8 as checksum_last_failure_s,
  case when pg_is_in_recovery() then 1 else 0 end as in_recovery_int,
  system_identifier::text as tag_sys_id,
  session_time::int8,
  active_time::int8,
  idle_in_transaction_time::int8,
  sessions,
  sessions_abandoned,
  sessions_fatal,
  sessions_killed
from
  pg_stat_database, pg_control_system()
where
  datname = current_database();
$sql$,
$sql$
select
  (extract(epoch from now()) * 1e9)::int8 as epoch_ns,
  numbackends,
  xact_commit,
  xact_rollback,
  blks_read,
  blks_hit,
  tup_returned,
  tup_fetched,
  tup_inserted,
  tup_updated,
  tup_deleted,
  conflicts,
  temp_files,
  temp_bytes,
  deadlocks,
  blk_read_time,
  blk_write_time,
  extract(epoch from (now() - coalesce((pg_stat_file('postmaster.pid', true)).modification, pg_postmaster_start_time())))::int8 as postmaster_uptime_s,
  extract(epoch from (now() - pg_backup_start_time()))::int8 as backup_duration_s,
  checksum_failures,
  extract(epoch from (now() - checksum_last_failure))::int8 as checksum_last_failure_s,
  case when pg_is_in_recovery() then 1 else 0 end as in_recovery_int,
  system_identifier::text as tag_sys_id,
  session_time::int8,
  active_time::int8,
  idle_in_transaction_time::int8,
  sessions,
  sessions_abandoned,
  sessions_fatal,
  sessions_killed
from
  pg_stat_database, pg_control_system()
where
  datname = current_database();
$sql$,
'{"prometheus_gauge_columns": ["numbackends", "postmaster_uptime_s", "backup_duration_s", "checksum_last_failure_s"]}'
);

insert into pgwatch2.metric(m_name, m_pg_version_from, m_sql, m_column_attrs)
values (
'db_stats_aurora',
9.6,
$sql$
select
  (extract(epoch from now()) * 1e9)::int8 as epoch_ns,
  numbackends,
  xact_commit,
  xact_rollback,
  blks_read,
  blks_hit,
  tup_returned,
  tup_fetched,
  tup_inserted,
  tup_updated,
  tup_deleted,
  conflicts,
  temp_files,
  temp_bytes,
  deadlocks,
  blk_read_time,
  blk_write_time,
  extract(epoch from (now() - pg_postmaster_start_time()))::int8 as postmaster_uptime_s,
  case when pg_is_in_recovery() then 1 else 0 end as in_recovery_int
from
  pg_stat_database
where
  datname = current_database();
$sql$,
'{"prometheus_gauge_columns": ["numbackends", "postmaster_uptime_s"]}'
);

insert into pgwatch2.metric(m_name, m_pg_version_from, m_sql, m_column_attrs)
values (
'db_stats_aurora',
10,
$sql$
select
  (extract(epoch from now()) * 1e9)::int8 as epoch_ns,
  numbackends,
  xact_commit,
  xact_rollback,
  blks_read,
  blks_hit,
  tup_returned,
  tup_fetched,
  tup_inserted,
  tup_updated,
  tup_deleted,
  conflicts,
  temp_files,
  temp_bytes,
  deadlocks,
  blk_read_time,
  blk_write_time,
  extract(epoch from (now() - pg_postmaster_start_time()))::int8 as postmaster_uptime_s,
  case when pg_is_in_recovery() then 1 else 0 end as in_recovery_int,
  system_identifier::text as tag_sys_id
from
  pg_stat_database, pg_control_system()
where
  datname = current_database();
$sql$,
'{"prometheus_gauge_columns": ["numbackends", "postmaster_uptime_s"]}'
);

/* db_size */

insert into pgwatch2.metric(m_name, m_pg_version_from, m_sql, m_column_attrs)
values (
'db_size',
9.0,
$sql$
select
  (extract(epoch from now()) * 1e9)::int8 as epoch_ns,
  pg_database_size(current_database()) as size_b;
$sql$,
'{"prometheus_all_gauge_columns": true}'
);

/* index_stats */

insert into pgwatch2.metric(m_name, m_pg_version_from, m_sql, m_column_attrs)
values (
'index_stats',
9.0,
$sql$
/* NB! does not return all index stats but biggest, top scanned and biggest unused ones */
WITH q_locked_rels AS (
  select relation from pg_locks where mode = 'AccessExclusiveLock'
),
q_index_details AS (
  select
    sui.schemaname,
    sui.indexrelname,
    sui.relname,
    sui.indexrelid,
    coalesce(pg_relation_size(sui.indexrelid), 0) as index_size_b,
    sui.idx_scan,
    sui.idx_tup_read,
    sui.idx_tup_fetch,
    io.idx_blks_read,
    io.idx_blks_hit,
    i.indisvalid,
    i.indisprimary,
    i.indisunique
  from
    pg_stat_user_indexes sui
    join pg_statio_user_indexes io on io.indexrelid = sui.indexrelid
    join pg_index i on i.indexrelid = sui.indexrelid
  where not sui.schemaname like E'pg\\_temp%'
  and not exists (select * from q_locked_rels where relation = sui.relid or relation = sui.indexrelid)
),
q_top_indexes AS (
    /* biggest */
    select *
    from (
             select indexrelid
             from q_index_details
             where idx_scan > 1
             order by index_size_b desc
             limit 200
         ) x
    union
    /* most block traffic */
    select *
    from (
             select indexrelid
             from q_index_details
             order by coalesce(idx_blks_read, 0) + coalesce(idx_blks_hit, 0) desc
             limit 200
         ) y
    union
    /* most scans */
    select *
    from (
             select indexrelid
             from q_index_details
             order by idx_scan desc nulls last
             limit 200
         ) z
    union
    /* biggest unused non-constraint */
    select *
    from (
             select q.indexrelid
             from q_index_details q
             where idx_scan = 0
             and not (indisprimary or indisunique)
             order by index_size_b desc
             limit 200
         ) z
    union
    /* all invalid */
    select *
    from (
             select q.indexrelid
             from q_index_details q
             where not indisvalid
         ) zz
)
SELECT
  (extract(epoch from now()) * 1e9)::int8 as epoch_ns,
  schemaname::text as tag_schema,
  indexrelname::text as tag_index_name,
  quote_ident(schemaname)||'.'||quote_ident(indexrelname) as tag_index_full_name,
  relname::text as tag_table_name,
  quote_ident(schemaname)||'.'||quote_ident(relname) as tag_table_full_name,
  coalesce(idx_scan, 0) as idx_scan,
  coalesce(idx_tup_read, 0) as idx_tup_read,
  coalesce(idx_tup_fetch, 0) as idx_tup_fetch,
  coalesce(index_size_b, 0) as index_size_b,
  quote_ident(schemaname)||'.'||quote_ident(indexrelname) as index_full_name_val,
  md5(regexp_replace(regexp_replace(pg_get_indexdef(indexrelid),indexrelname,'X'), '^CREATE UNIQUE','CREATE')) as tag_index_def_hash,
  regexp_replace(regexp_replace(pg_get_indexdef(indexrelid),indexrelname,'X'), '^CREATE UNIQUE','CREATE') as index_def,
  case when not indisvalid then 1 else 0 end as is_invalid_int,
  case when indisprimary then 1 else 0 end as is_pk_int,
  case when indisunique then 1 else 0 end as is_uq_or_exc
FROM
  q_index_details id
WHERE
  indexrelid IN (select indexrelid from q_top_indexes)
ORDER BY
  id.schemaname, id.relname, id.indexrelname;
$sql$,
'{"prometheus_gauge_columns": ["index_size_b", "is_invalid_int", "is_pk_int"]}'
);

insert into pgwatch2.metric(m_name, m_pg_version_from, m_sql, m_column_attrs)
values (
'index_stats',
9.1,
$sql$
/* NB! does not return all index stats but biggest, top scanned and biggest unused ones */
WITH q_locked_rels AS (
  select relation from pg_locks where mode = 'AccessExclusiveLock'
),
q_index_details AS (
  select
    sui.schemaname,
    sui.indexrelname,
    sui.relname,
    sui.indexrelid,
    coalesce(pg_relation_size(sui.indexrelid), 0) as index_size_b,
    sui.idx_scan,
    sui.idx_tup_read,
    sui.idx_tup_fetch,
    io.idx_blks_read,
    io.idx_blks_hit,
    i.indisvalid,
    i.indisprimary,
    i.indisunique,
    i.indisexclusion
  from
    pg_stat_user_indexes sui
    join pg_statio_user_indexes io on io.indexrelid = sui.indexrelid
    join pg_index i on i.indexrelid = sui.indexrelid
  where not sui.schemaname like E'pg\\_temp%'
  and not exists (select * from q_locked_rels where relation = sui.relid or relation = sui.indexrelid)
),
q_top_indexes AS (
    /* biggest */
    select *
    from (
             select indexrelid
             from q_index_details
             where idx_scan > 1
             order by index_size_b desc
             limit 200
         ) x
    union
    /* most block traffic */
    select *
    from (
             select indexrelid
             from q_index_details
             order by coalesce(idx_blks_read, 0) + coalesce(idx_blks_hit, 0) desc
             limit 200
         ) y
    union
    /* most scans */
    select *
    from (
             select indexrelid
             from q_index_details
             order by idx_scan desc nulls last
             limit 200
         ) z
    union
    /* biggest unused non-constraint */
    select *
    from (
             select q.indexrelid
             from q_index_details q
             where idx_scan = 0
             and not (indisprimary or indisunique or indisexclusion)
             order by index_size_b desc
             limit 200
         ) z
    union
    /* all invalid */
    select *
    from (
             select q.indexrelid
             from q_index_details q
             where not indisvalid
         ) zz
)
SELECT
  (extract(epoch from now()) * 1e9)::int8 as epoch_ns,
  schemaname::text as tag_schema,
  indexrelname::text as tag_index_name,
  quote_ident(schemaname)||'.'||quote_ident(indexrelname) as tag_index_full_name,
  relname::text as tag_table_name,
  quote_ident(schemaname)||'.'||quote_ident(relname) as tag_table_full_name,
  coalesce(idx_scan, 0) as idx_scan,
  coalesce(idx_tup_read, 0) as idx_tup_read,
  coalesce(idx_tup_fetch, 0) as idx_tup_fetch,
  coalesce(index_size_b, 0) as index_size_b,
  quote_ident(schemaname)||'.'||quote_ident(indexrelname) as index_full_name_val,
  md5(regexp_replace(regexp_replace(pg_get_indexdef(indexrelid),indexrelname,'X'), '^CREATE UNIQUE','CREATE')) as tag_index_def_hash,
  regexp_replace(regexp_replace(pg_get_indexdef(indexrelid),indexrelname,'X'), '^CREATE UNIQUE','CREATE') as index_def,
  case when not indisvalid then 1 else 0 end as is_invalid_int,
  case when indisprimary then 1 else 0 end as is_pk_int,
  case when indisunique or indisexclusion then 1 else 0 end as is_uq_or_exc
FROM
  q_index_details id
WHERE
  indexrelid IN (select indexrelid from q_top_indexes)
ORDER BY
  id.schemaname, id.relname, id.indexrelname;
$sql$,
'{"prometheus_gauge_columns": ["index_size_b", "is_invalid_int", "is_pk_int"]}'
);

insert into pgwatch2.metric(m_name, m_pg_version_from, m_sql, m_column_attrs)
values (
'index_stats',
10,
$sql$
/* NB! does not return all index stats but biggest, top scanned and biggest unused ones */
WITH q_locked_rels AS (
  select relation from pg_locks where mode = 'AccessExclusiveLock'
),
q_index_details AS (
  select
    sui.schemaname,
    sui.indexrelname,
    sui.relname,
    sui.indexrelid,
    coalesce(pg_relation_size(sui.indexrelid), 0) as index_size_b,
    sui.idx_scan,
    sui.idx_tup_read,
    sui.idx_tup_fetch,
    io.idx_blks_read,
    io.idx_blks_hit,
    i.indisvalid,
    i.indisprimary,
    i.indisunique,
    i.indisexclusion
  from
    pg_stat_user_indexes sui
    join pg_statio_user_indexes io on io.indexrelid = sui.indexrelid
    join pg_index i on i.indexrelid = sui.indexrelid
  where not sui.schemaname like any (array [E'pg\\_temp%', E'\\_timescaledb%'])
  and not exists (select * from q_locked_rels where relation = sui.relid or relation = sui.indexrelid)
),
q_top_indexes AS (
    /* biggest */
    select *
    from (
             select indexrelid
             from q_index_details
             where idx_scan > 1
             order by index_size_b desc
             limit 200
         ) x
    union
    /* most block traffic */
    select *
    from (
             select indexrelid
             from q_index_details
             order by coalesce(idx_blks_read, 0) + coalesce(idx_blks_hit, 0) desc
             limit 200
         ) y
    union
    /* most scans */
    select *
    from (
             select indexrelid
             from q_index_details
             order by idx_scan desc nulls last
             limit 200
         ) z
    union
    /* biggest unused non-constraint */
    select *
    from (
             select q.indexrelid
             from q_index_details q
             where idx_scan = 0
             and not (indisprimary or indisunique or indisexclusion)
             order by index_size_b desc
             limit 200
         ) z
    union
    /* all invalid */
    select *
    from (
             select q.indexrelid
             from q_index_details q
             where not indisvalid
         ) zz
)
SELECT
  (extract(epoch from now()) * 1e9)::int8 as epoch_ns,
  schemaname::text as tag_schema,
  indexrelname::text as tag_index_name,
  quote_ident(schemaname)||'.'||quote_ident(indexrelname) as tag_index_full_name,
  relname::text as tag_table_name,
  quote_ident(schemaname)||'.'||quote_ident(relname) as tag_table_full_name,
  coalesce(idx_scan, 0) as idx_scan,
  coalesce(idx_tup_read, 0) as idx_tup_read,
  coalesce(idx_tup_fetch, 0) as idx_tup_fetch,
  coalesce(index_size_b, 0) as index_size_b,
  quote_ident(schemaname)||'.'||quote_ident(indexrelname) as index_full_name_val,
  md5(regexp_replace(regexp_replace(pg_get_indexdef(indexrelid),indexrelname,'X'), '^CREATE UNIQUE','CREATE')) as tag_index_def_hash,
  regexp_replace(regexp_replace(pg_get_indexdef(indexrelid),indexrelname,'X'), '^CREATE UNIQUE','CREATE') as index_def,
  case when not indisvalid then 1 else 0 end as is_invalid_int,
  case when indisprimary then 1 else 0 end as is_pk_int,
  case when indisunique or indisexclusion then 1 else 0 end as is_uq_or_exc,
  system_identifier::text as tag_sys_id
FROM
  q_index_details id
  JOIN
  pg_control_system() ON true
WHERE
  indexrelid IN (select indexrelid from q_top_indexes)
ORDER BY
  id.schemaname, id.relname, id.indexrelname;
$sql$,
'{"prometheus_gauge_columns": ["index_size_b", "is_invalid_int", "is_pk_int"]}'
);

/* kpi */

insert into pgwatch2.metric(m_name, m_pg_version_from, m_sql, m_column_attrs, m_sql_su)
values (
'kpi',
9.0,
$sql$
WITH q_stat_tables AS (
  SELECT * FROM pg_stat_user_tables t
  JOIN pg_class c ON c.oid = t.relid
  WHERE NOT schemaname LIKE E'pg\\_temp%'
  AND c.relpages > (1e7 / 8)    -- >10MB
),
q_stat_activity AS (
  SELECT * FROM get_stat_activity()
)
SELECT
  (extract(epoch from now()) * 1e9)::int8 as epoch_ns,
  numbackends - 1 as numbackends,
  (select count(*) from q_stat_activity where not current_query in ('<IDLE>', '<IDLE> in transaction')) AS active_backends,
  (select count(*) from q_stat_activity where waiting) AS blocked_backends,
  (select round(extract(epoch from now()) - extract(epoch from (select xact_start from q_stat_activity
    where datid = d.datid and not current_query like 'autovacuum:%' order by xact_start limit 1))))::int AS kpi_oldest_tx_s,
  xact_commit + xact_rollback AS tps,
  xact_commit,
  xact_rollback,
  blks_read,
  blks_hit,
  (select sum(seq_scan) from q_stat_tables)::int8 AS seq_scans_on_tbls_gt_10mb,
  tup_inserted,
  tup_updated,
  tup_deleted,
  (select sum(calls) from pg_stat_user_functions where not schemaname like any(array[E'pg\\_%', 'information_schema']))::int8 AS sproc_calls,
  extract(epoch from (now() - pg_postmaster_start_time()))::int8 as postmaster_uptime_s
FROM
  pg_stat_database d
WHERE
  datname = current_database();
$sql$,
'{"prometheus_gauge_columns": ["numbackends", "active_backends", "blocked_backends", "kpi_oldest_tx_s"]}',
$sql$
WITH q_stat_tables AS (
  SELECT * FROM pg_stat_user_tables t
  JOIN pg_class c ON c.oid = t.relid
  WHERE NOT schemaname LIKE E'pg\\_temp%'
  AND c.relpages > (1e7 / 8)    -- >10MB
),
q_stat_activity AS (
  SELECT * FROM pg_stat_activity WHERE procpid != pg_backend_pid() AND datname = current_database()
)
SELECT
  (extract(epoch from now()) * 1e9)::int8 as epoch_ns,
  numbackends - 1 as numbackends,
  (select count(*) from q_stat_activity where not current_query in ('<IDLE>', '<IDLE> in transaction')) AS active_backends,
  (select count(*) from q_stat_activity where waiting) AS blocked_backends,
  (select round(extract(epoch from now()) - extract(epoch from (select xact_start from q_stat_activity
    where datid = d.datid and not current_query like 'autovacuum:%' order by xact_start limit 1))))::int AS kpi_oldest_tx_s,
  xact_commit + xact_rollback AS tps,
  xact_commit,
  xact_rollback,
  blks_read,
  blks_hit,
  (select sum(seq_scan) from q_stat_tables)::int8 AS seq_scans_on_tbls_gt_10mb,
  tup_inserted,
  tup_updated,
  tup_deleted,
  (select sum(calls) from pg_stat_user_functions where not schemaname like any(array[E'pg\\_%', 'information_schema']))::int8 AS sproc_calls,
  extract(epoch from (now() - pg_postmaster_start_time()))::int8 as postmaster_uptime_s
FROM
  pg_stat_database d
WHERE
  datname = current_database();
$sql$
);

insert into pgwatch2.metric(m_name, m_pg_version_from, m_sql, m_column_attrs, m_sql_su)
values (
'kpi',
9.2,
$sql$
WITH q_stat_tables AS (
  SELECT * FROM pg_stat_user_tables t
  JOIN pg_class c ON c.oid = t.relid
  WHERE NOT schemaname LIKE E'pg\\_temp%'
  AND c.relpages > (1e7 / 8)    -- >10MB
),
q_stat_activity AS (
  SELECT * FROM get_stat_activity()
)
SELECT
  (extract(epoch from now()) * 1e9)::int8 as epoch_ns,
  case
      when pg_is_in_recovery() = false then
          pg_xlog_location_diff(pg_current_xlog_location(), '0/0')::int8
      else
          pg_xlog_location_diff(pg_last_xlog_replay_location(), '0/0')::int8
      end as wal_location_b,
  numbackends - 1 as numbackends,
  (select count(1) from q_stat_activity where state = 'active') AS active_backends,
  (select count(1) from q_stat_activity where waiting) AS blocked_backends,
  (select round(extract(epoch from now()) - extract(epoch from (select xact_start from q_stat_activity
    where datid = d.datid and not query like 'autovacuum:%' order by xact_start limit 1))))::int AS kpi_oldest_tx_s,
  xact_commit + xact_rollback AS tps,
  xact_commit,
  xact_rollback,
  blks_read,
  blks_hit,
  temp_bytes,
  (select sum(seq_scan) from q_stat_tables)::int8 AS seq_scans_on_tbls_gt_10mb,
  tup_inserted,
  tup_updated,
  tup_deleted,
  (select sum(calls) from pg_stat_user_functions where not schemaname like any(array[E'pg\\_%', 'information_schema']))::int8 AS sproc_calls,
  blk_read_time,
  blk_write_time,
  deadlocks,
  case when pg_is_in_recovery() then 1 else 0 end as in_recovery_int,
  extract(epoch from (now() - pg_postmaster_start_time()))::int8 as postmaster_uptime_s
FROM
  pg_stat_database d
WHERE
  datname = current_database();
$sql$,
'{"prometheus_gauge_columns": ["numbackends", "active_backends", "blocked_backends", "kpi_oldest_tx_s"]}',
$sql$
WITH q_stat_tables AS (
    SELECT * FROM pg_stat_user_tables t
                      JOIN pg_class c ON c.oid = t.relid
    WHERE NOT schemaname LIKE E'pg\\_temp%'
      AND c.relpages > (1e7 / 8)    -- >10MB
),
     q_stat_activity AS (
         SELECT * FROM pg_stat_activity
         WHERE datname = current_database() AND pid != pg_backend_pid()
     )
SELECT
    (extract(epoch from now()) * 1e9)::int8 as epoch_ns,
  case
      when pg_is_in_recovery() = false then
          pg_xlog_location_diff(pg_current_xlog_location(), '0/0')::int8
      else
          pg_xlog_location_diff(pg_last_xlog_replay_location(), '0/0')::int8
      end as wal_location_b,
    numbackends - 1 as numbackends,
    (select count(1) from q_stat_activity where state = 'active') AS active_backends,
    (select count(1) from q_stat_activity where waiting) AS blocked_backends,
    (select round(extract(epoch from now()) - extract(epoch from (select xact_start from q_stat_activity
                                                                  where datid = d.datid and not query like 'autovacuum:%' order by xact_start limit 1))))::int AS kpi_oldest_tx_s,
    xact_commit + xact_rollback AS tps,
    xact_commit,
    xact_rollback,
    blks_read,
    blks_hit,
    temp_bytes,
    (select sum(seq_scan) from q_stat_tables)::int8 AS seq_scans_on_tbls_gt_10mb,
    tup_inserted,
    tup_updated,
    tup_deleted,
    (select sum(calls) from pg_stat_user_functions where not schemaname like any(array[E'pg\\_%', 'information_schema']))::int8 AS sproc_calls,
    blk_read_time,
    blk_write_time,
    deadlocks,
    case when pg_is_in_recovery() then 1 else 0 end as in_recovery_int,
    extract(epoch from (now() - pg_postmaster_start_time()))::int8 as postmaster_uptime_s
FROM
    pg_stat_database d
WHERE
    datname = current_database();
$sql$
);

insert into pgwatch2.metric(m_name, m_pg_version_from, m_sql, m_column_attrs, m_sql_su)
values (
'kpi',
9.6,
$sql$
WITH q_stat_tables AS (
  SELECT * FROM pg_stat_user_tables t
  JOIN pg_class c ON c.oid = t.relid
  WHERE NOT schemaname LIKE E'pg\\_temp%'
  AND c.relpages > (1e7 / 8)    -- >10MB
),
q_stat_activity AS (
  SELECT * FROM get_stat_activity()
)
SELECT
  (extract(epoch from now()) * 1e9)::int8 as epoch_ns,
  case
    when pg_is_in_recovery() = false then
      pg_xlog_location_diff(pg_current_xlog_location(), '0/0')::int8
    else
      pg_xlog_location_diff(pg_last_xlog_replay_location(), '0/0')::int8
    end as wal_location_b,
  numbackends - 1 as numbackends,
  (select count(1) from q_stat_activity where state = 'active') AS active_backends,
  (select count(1) from q_stat_activity where wait_event_type is not null) AS blocked_backends,
  (select round(extract(epoch from now()) - extract(epoch from (select xact_start from q_stat_activity
    where datid = d.datid and not query like 'autovacuum:%' order by xact_start limit 1))))::int AS kpi_oldest_tx_s,
  xact_commit + xact_rollback AS tps,
  xact_commit,
  xact_rollback,
  blks_read,
  blks_hit,
  temp_bytes,
  (select sum(seq_scan) from q_stat_tables)::int8 AS seq_scans_on_tbls_gt_10mb,
  tup_inserted,
  tup_updated,
  tup_deleted,
  (select sum(calls) from pg_stat_user_functions where not schemaname like any(array[E'pg\\_%', 'information_schema']))::int8 AS sproc_calls,
  blk_read_time,
  blk_write_time,
  deadlocks,
  case when pg_is_in_recovery() then 1 else 0 end as in_recovery_int,
  extract(epoch from (now() - pg_postmaster_start_time()))::int8 as postmaster_uptime_s
FROM
  pg_stat_database d
WHERE
  datname = current_database();
$sql$,
'{"prometheus_gauge_columns": ["numbackends", "active_backends", "blocked_backends", "kpi_oldest_tx_s"]}',
$sql$
WITH q_stat_tables AS (
  SELECT * FROM pg_stat_user_tables t
  JOIN pg_class c ON c.oid = t.relid
  WHERE NOT schemaname LIKE E'pg\\_temp%'
  AND c.relpages > (1e7 / 8)    -- >10MB
),
q_stat_activity AS (
    SELECT * FROM pg_stat_activity
    WHERE datname = current_database() AND pid != pg_backend_pid()
)
SELECT
  (extract(epoch from now()) * 1e9)::int8 as epoch_ns,
  case
    when pg_is_in_recovery() = false then
      pg_xlog_location_diff(pg_current_xlog_location(), '0/0')::int8
    else
      pg_xlog_location_diff(pg_last_xlog_replay_location(), '0/0')::int8
    end as xlog_location_b,
  numbackends - 1 as numbackends,
  (select count(*) from q_stat_activity where state in ('active', 'idle in transaction')) AS active_backends,
  (select count(*) from q_stat_activity where wait_event_type in ('LWLockNamed', 'Lock', 'BufferPin')) AS blocked_backends,
  (select round(extract(epoch from now()) - extract(epoch from (select xact_start from q_stat_activity
    where datid = d.datid and not query like 'autovacuum:%' order by xact_start limit 1))))::int AS kpi_oldest_tx_s,
  xact_commit + xact_rollback AS tps,
  xact_commit,
  xact_rollback,
  blks_read,
  blks_hit,
  temp_bytes,
  (select sum(seq_scan) from q_stat_tables)::int8 AS seq_scans_on_tbls_gt_10mb,
  tup_inserted,
  tup_updated,
  tup_deleted,
  (select sum(calls) from pg_stat_user_functions where not schemaname like any(array[E'pg\\_%', 'information_schema']))::int8 AS sproc_calls,
  blk_read_time,
  blk_write_time,
  deadlocks,
  case when pg_is_in_recovery() then 1 else 0 end as in_recovery_int,
  extract(epoch from (now() - pg_postmaster_start_time()))::int8 as postmaster_uptime_s
FROM
  pg_stat_database d
WHERE
  datname = current_database();
$sql$
);

/* kpi */

insert into pgwatch2.metric(m_name, m_pg_version_from, m_sql, m_column_attrs, m_sql_su)
values (
'kpi',
10,
$sql$
WITH q_stat_tables AS (
  SELECT * FROM pg_stat_user_tables t
  JOIN pg_class c ON c.oid = t.relid
  WHERE NOT schemaname LIKE E'pg\\_temp%'
  AND c.relpages > (1e7 / 8)    -- >10MB
),
q_stat_activity AS (
  SELECT * FROM get_stat_activity()
)
SELECT
  (extract(epoch from now()) * 1e9)::int8 as epoch_ns,
  case
      when pg_is_in_recovery() = false then
          pg_wal_lsn_diff(pg_current_wal_lsn(), '0/0')::int8
      else
          pg_wal_lsn_diff(pg_last_wal_replay_lsn(), '0/0')::int8
      end as wal_location_b,
  numbackends - 1 as numbackends,
  (select count(1) from q_stat_activity where state = 'active') AS active_backends,
  (select count(1) from q_stat_activity where wait_event_type is not null) AS blocked_backends,
  (select round(extract(epoch from now()) - extract(epoch from (select xact_start from q_stat_activity
    where datid = d.datid and not query like 'autovacuum:%' order by xact_start limit 1))))::int AS kpi_oldest_tx_s,
  xact_commit + xact_rollback AS tps,
  xact_commit,
  xact_rollback,
  blks_read,
  blks_hit,
  temp_bytes,
  (select sum(seq_scan) from q_stat_tables)::int8 AS seq_scans_on_tbls_gt_10mb,
  tup_inserted,
  tup_updated,
  tup_deleted,
  (select sum(calls) from pg_stat_user_functions where not schemaname like any(array[E'pg\\_%', 'information_schema']))::int8 AS sproc_calls,
  blk_read_time,
  blk_write_time,
  deadlocks,
  case when pg_is_in_recovery() then 1 else 0 end as in_recovery_int,
  extract(epoch from (now() - pg_postmaster_start_time()))::int8 as postmaster_uptime_s
FROM
  pg_stat_database d
WHERE
  datname = current_database();
$sql$,
'{"prometheus_gauge_columns": ["numbackends", "active_backends", "blocked_backends", "kpi_oldest_tx_s"]}',
$sql$
WITH q_stat_tables AS (
  SELECT * FROM pg_stat_user_tables t
  JOIN pg_class c ON c.oid = t.relid
  WHERE NOT schemaname LIKE E'pg\\_temp%'
  AND c.relpages > (1e7 / 8)    -- >10MB
),
q_stat_activity AS (
    SELECT * FROM pg_stat_activity
    WHERE datname = current_database() AND pid != pg_backend_pid()
)
SELECT
  (extract(epoch from now()) * 1e9)::int8 as epoch_ns,
  case
      when pg_is_in_recovery() = false then
          pg_wal_lsn_diff(pg_current_wal_lsn(), '0/0')::int8
      else
          pg_wal_lsn_diff(pg_last_wal_replay_lsn(), '0/0')::int8
      end as wal_location_b,
  numbackends - 1 as numbackends,
  (select count(*) from q_stat_activity where state in ('active', 'idle in transaction')) AS active_backends,
  (select count(*) from q_stat_activity where wait_event_type in ('LWLock', 'Lock', 'BufferPin')) AS blocked_backends,
  (select round(extract(epoch from now()) - extract(epoch from (select xact_start from q_stat_activity
    where datid = d.datid and not query like 'autovacuum:%' order by xact_start limit 1))))::int AS kpi_oldest_tx_s,
  xact_commit + xact_rollback AS tps,
  xact_commit,
  xact_rollback,
  blks_read,
  blks_hit,
  temp_bytes,
  (select sum(seq_scan) from q_stat_tables)::int8 AS seq_scans_on_tbls_gt_10mb,
  tup_inserted,
  tup_updated,
  tup_deleted,
  (select sum(calls) from pg_stat_user_functions where not schemaname like any(array[E'pg\\_%', 'information_schema']))::int8 AS sproc_calls,
  blk_read_time,
  blk_write_time,
  deadlocks,
  case when pg_is_in_recovery() then 1 else 0 end as in_recovery_int,
  extract(epoch from (now() - pg_postmaster_start_time()))::int8 as postmaster_uptime_s
FROM
  pg_stat_database d
WHERE
  datname = current_database();
$sql$
);


/* replication */

insert into pgwatch2.metric(m_name, m_pg_version_from, m_sql, m_column_attrs, m_sql_su)
values (
'replication',
9.2,
$sql$
SELECT
  (extract(epoch from now()) * 1e9)::int8 as epoch_ns,
  application_name as tag_application_name,
  concat(coalesce(client_addr::text, client_hostname), '_', client_port::text) as tag_client_info,
  coalesce(pg_xlog_location_diff(case when pg_is_in_recovery() then pg_last_xlog_receive_location() else pg_current_xlog_location() end, write_location)::int8, 0) as write_lag_b,
  coalesce(pg_xlog_location_diff(case when pg_is_in_recovery() then pg_last_xlog_receive_location() else pg_current_xlog_location() end, flush_location)::int8, 0) as flush_lag_b,
  coalesce(pg_xlog_location_diff(case when pg_is_in_recovery() then pg_last_xlog_receive_location() else pg_current_xlog_location() end, replay_location)::int8, 0) as replay_lag_b,
  state,
  sync_state,
  case when sync_state in ('sync', 'quorum') then 1 else 0 end as is_sync_int,
  case when pg_is_in_recovery() then 1 else 0 end as in_recovery_int
from
  get_stat_replication()
where
  coalesce(application_name, '') not in ('pg_basebackup', 'pg_rewind');
$sql$,
'{"prometheus_all_gauge_columns": true}',
$sql$
SELECT
  (extract(epoch from now()) * 1e9)::int8 as epoch_ns,
  application_name as tag_application_name,
  concat(coalesce(client_addr::text, client_hostname), '_', client_port::text) as tag_client_info,
  coalesce(pg_xlog_location_diff(case when pg_is_in_recovery() then pg_last_xlog_receive_location() else pg_current_xlog_location() end, write_location)::int8, 0) as write_lag_b,
  coalesce(pg_xlog_location_diff(case when pg_is_in_recovery() then pg_last_xlog_receive_location() else pg_current_xlog_location() end, flush_location)::int8, 0) as flush_lag_b,
  coalesce(pg_xlog_location_diff(case when pg_is_in_recovery() then pg_last_xlog_receive_location() else pg_current_xlog_location() end, replay_location)::int8, 0) as replay_lag_b,
  state,
  sync_state,
  case when sync_state in ('sync', 'quorum') then 1 else 0 end as is_sync_int,
  case when pg_is_in_recovery() then 1 else 0 end as in_recovery_int
from
  pg_stat_replication
where
  coalesce(application_name, '') not in ('pg_basebackup', 'pg_rewind');
$sql$
);

/* replication */

insert into pgwatch2.metric(m_name, m_pg_version_from, m_sql, m_column_attrs)
values (
'replication',
10,
$sql$
SELECT
  (extract(epoch from now()) * 1e9)::int8 as epoch_ns,
  application_name as tag_application_name,
  concat(coalesce(client_addr::text, client_hostname), '_', client_port::text) as tag_client_info,
  coalesce(pg_wal_lsn_diff(case when pg_is_in_recovery() then pg_last_wal_receive_lsn() else pg_current_wal_lsn() end, write_lsn)::int8, 0) as write_lag_b,
  coalesce(pg_wal_lsn_diff(case when pg_is_in_recovery() then pg_last_wal_receive_lsn() else pg_current_wal_lsn() end, flush_lsn)::int8, 0) as flush_lag_b,
  coalesce(pg_wal_lsn_diff(case when pg_is_in_recovery() then pg_last_wal_receive_lsn() else pg_current_wal_lsn() end, replay_lsn)::int8, 0) as replay_lag_b,
  state,
  sync_state,
  case when sync_state in ('sync', 'quorum') then 1 else 0 end as is_sync_int,
  case when pg_is_in_recovery() then 1 else 0 end as in_recovery_int
from
  /* NB! when the query fails, grant "pg_monitor" system role (exposing all stats) to the monitoring user
     or create specifically the "get_stat_replication" helper and use that instead of pg_stat_replication
  */
  pg_stat_replication
where
  coalesce(application_name, '') not in ('pg_basebackup', 'pg_rewind');
$sql$,
'{"prometheus_all_gauge_columns": true}'
);


/* sproc_stats */

insert into pgwatch2.metric(m_name, m_pg_version_from, m_sql)
values (
'sproc_stats',
9.0,
$sql$
SELECT
  (extract(epoch from now()) * 1e9)::int8 as epoch_ns,
  schemaname::text AS tag_schema,
  funcname::text  AS tag_function_name,
  quote_ident(schemaname)||'.'||quote_ident(funcname) as tag_function_full_name,
  p.oid::text as tag_oid, -- for overloaded funcs
  calls as sp_calls,
  self_time,
  total_time
FROM
  pg_stat_user_functions f
  JOIN
  pg_proc p ON p.oid = f.funcid
ORDER BY
  total_time DESC
LIMIT
  300;
$sql$
);

/* table_io_stats */

insert into pgwatch2.metric(m_name, m_pg_version_from, m_sql)
values (
'table_io_stats',
9.0,
$sql$
SELECT
  (extract(epoch from now()) * 1e9)::int8 as epoch_ns,
  schemaname::text as tag_schema,
  relname::text as tag_table_name,
  quote_ident(schemaname)||'.'||quote_ident(relname) as tag_table_full_name,
  heap_blks_read,
  heap_blks_hit,
  idx_blks_read,
  idx_blks_hit,
  toast_blks_read,
  toast_blks_hit,
  tidx_blks_read,
  tidx_blks_hit
FROM
  pg_statio_user_tables
WHERE
  NOT schemaname LIKE E'pg\\_temp%'
  AND (heap_blks_read > 0 OR heap_blks_hit > 0 OR idx_blks_read > 0 OR idx_blks_hit > 0 OR tidx_blks_read > 0 OR tidx_blks_hit > 0)
ORDER BY
  coalesce(heap_blks_read, 0) +
  coalesce(heap_blks_hit, 0) +
  coalesce(idx_blks_read, 0) +
  coalesce(idx_blks_hit, 0) +
  coalesce(toast_blks_read, 0) +
  coalesce(toast_blks_hit, 0) +
  coalesce(tidx_blks_read, 0) +
  coalesce(tidx_blks_hit, 0)
  DESC LIMIT 300;
$sql$
);

insert into pgwatch2.metric(m_name, m_pg_version_from, m_sql)
values (
'table_io_stats',
10,
$sql$
select * from (
                  with recursive
                      q_root_part as (
                            select c.oid,
                                   c.relkind,
                                   n.nspname root_schema,
                                   c.relname root_relname
                            from pg_class c
                                     join pg_namespace n on n.oid = c.relnamespace
                            where relkind in ('p', 'r')
                              and relpersistence != 't'
                              and not n.nspname like any (array[E'pg\\_%', 'information_schema', E'\\_timescaledb%'])
                              and not exists(select * from pg_inherits where inhrelid = c.oid)
                              and exists(select * from pg_inherits where inhparent = c.oid)
                      ),
                      q_parts (relid, relkind, level, root) as (
                          select oid, relkind, 1, oid
                          from q_root_part
                          union all
                          select inhrelid, c.relkind, level + 1, q.root
                          from pg_inherits i
                                   join q_parts q on inhparent = q.relid
                                   join pg_class c on c.oid = i.inhrelid
                      ),
                      q_tstats as (
                          SELECT (extract(epoch from now()) * 1e9)::int8                as epoch_ns,
                                 relid,
                                 schemaname::text                                       as tag_schema,
                                 relname::text                                          as tag_table_name,
                                 quote_ident(schemaname) || '.' || quote_ident(relname) as tag_table_full_name,
                                 heap_blks_read,
                                 heap_blks_hit,
                                 idx_blks_read,
                                 idx_blks_hit,
                                 toast_blks_read,
                                 toast_blks_hit,
                                 tidx_blks_read,
                                 tidx_blks_hit
                          FROM pg_statio_user_tables
                          WHERE NOT schemaname LIKE E'pg\\_temp%'
                            AND (heap_blks_read > 0 OR heap_blks_hit > 0 OR idx_blks_read > 0 OR idx_blks_hit > 0 OR
                                 tidx_blks_read > 0 OR
                                 tidx_blks_hit > 0)
                      )
                  select epoch_ns,
                         tag_schema,
                         tag_table_name,
                         tag_table_full_name,
                         0 as is_part_root,
                         heap_blks_read,
                         heap_blks_hit,
                         idx_blks_read,
                         idx_blks_hit,
                         toast_blks_read,
                         toast_blks_hit,
                         tidx_blks_read,
                         tidx_blks_hit
                  from q_tstats
                  where not tag_schema like E'\\_timescaledb%'
                  and not exists (select * from q_root_part where oid = q_tstats.relid)

                  union all

                  select *
                  from (
                           select epoch_ns,
                                  quote_ident(qr.root_schema)                                        as tag_schema,
                                  quote_ident(qr.root_relname)                                       as tag_table_name,
                                  quote_ident(qr.root_schema) || '.' || quote_ident(qr.root_relname) as tag_table_full_name,
                                  1                                                                  as is_part_root,
                                  sum(heap_blks_read)::int8,
                                  sum(heap_blks_hit)::int8,
                                  sum(idx_blks_read)::int8,
                                  sum(idx_blks_hit)::int8,
                                  sum(toast_blks_read)::int8,
                                  sum(toast_blks_hit)::int8,
                                  sum(tidx_blks_read)::int8,
                                  sum(tidx_blks_hit)::int8
                           from q_tstats ts
                                    join q_parts qp on qp.relid = ts.relid
                                    join q_root_part qr on qr.oid = qp.root
                           group by 1, 2, 3, 4
                       ) x
              ) y
order by
  coalesce(heap_blks_read, 0) +
  coalesce(heap_blks_hit, 0) +
  coalesce(idx_blks_read, 0) +
  coalesce(idx_blks_hit, 0) +
  coalesce(toast_blks_read, 0) +
  coalesce(toast_blks_hit, 0) +
  coalesce(tidx_blks_read, 0) +
  coalesce(tidx_blks_hit, 0)
  desc limit 300;
$sql$
);

/* table_stats */

insert into pgwatch2.metric(m_name, m_pg_version_from, m_sql, m_column_attrs, m_master_only)
values (
'table_stats',
9.0,
$sql$
select
  (extract(epoch from now()) * 1e9)::int8 as epoch_ns,
  quote_ident(schemaname) as tag_schema,
  quote_ident(ut.relname) as tag_table_name,
  quote_ident(schemaname)||'.'||quote_ident(ut.relname) as tag_table_full_name,
  pg_table_size(relid) as table_size_b,
  abs(greatest(ceil(log((pg_table_size(relid)+1) / 10^6)), 0))::text as tag_table_size_cardinality_mb, -- i.e. 0=<1MB, 1=<10MB, 2=<100MB,..
  pg_total_relation_size(relid) as total_relation_size_b,
  case when reltoastrelid != 0 then pg_total_relation_size(reltoastrelid) else 0::int8 end as toast_size_b,
  (extract(epoch from now() - greatest(last_vacuum, last_autovacuum)))::int8 as seconds_since_last_vacuum,
  (extract(epoch from now() - greatest(last_analyze, last_autoanalyze)))::int8 as seconds_since_last_analyze,
  case when 'autovacuum_enabled=off' = ANY(c.reloptions) then 1 else 0 end as no_autovacuum,
  seq_scan,
  seq_tup_read,
  coalesce(idx_scan, 0) as idx_scan,
  coalesce(idx_tup_fetch, 0) as idx_tup_fetch,
  n_tup_ins,
  n_tup_upd,
  n_tup_del,
  n_tup_hot_upd,
  n_live_tup,
  n_dead_tup,
  age(relfrozenxid) as tx_freeze_age
from
  pg_stat_user_tables ut
  join
  pg_class c on c.oid = ut.relid
where
  -- leaving out fully locked tables as pg_relation_size also wants a lock and would wait
  not exists (select 1 from pg_locks where relation = relid and mode = 'AccessExclusiveLock')
  and not relistemp -- and temp tables
order by table_size_b desc nulls last limit 300;
$sql$,
'{"prometheus_gauge_columns": ["table_size_b", "total_relation_size_b", "toast_size_b", "seconds_since_last_vacuum", "seconds_since_last_analyze", "n_live_tup", "n_dead_tup"]}',
true
);

insert into pgwatch2.metric(m_name, m_pg_version_from, m_sql, m_column_attrs, m_standby_only)
values (
'table_stats',
9.0,
$sql$
select
  (extract(epoch from now()) * 1e9)::int8 as epoch_ns,
  quote_ident(schemaname) as tag_schema,
  quote_ident(ut.relname) as tag_table_name,
  quote_ident(schemaname)||'.'||quote_ident(ut.relname) as tag_table_full_name,
  pg_table_size(relid) as table_size_b,
  abs(greatest(ceil(log((pg_table_size(relid)+1) / 10^6)), 0))::text as tag_table_size_cardinality_mb, -- i.e. 0=<1MB, 1=<10MB, 2=<100MB,..
  pg_total_relation_size(relid) as total_relation_size_b,
  case when reltoastrelid != 0 then pg_total_relation_size(reltoastrelid) else 0::int8 end as toast_size_b,
  (extract(epoch from now() - greatest(last_vacuum, last_autovacuum)))::int8 as seconds_since_last_vacuum,
  (extract(epoch from now() - greatest(last_analyze, last_autoanalyze)))::int8 as seconds_since_last_analyze,
  case when 'autovacuum_enabled=off' = ANY(c.reloptions) then 1 else 0 end as no_autovacuum,
  seq_scan,
  seq_tup_read,
  coalesce(idx_scan, 0) as idx_scan,
  coalesce(idx_tup_fetch, 0) as idx_tup_fetch,
  n_tup_ins,
  n_tup_upd,
  n_tup_del,
  n_tup_hot_upd,
  n_live_tup,
  n_dead_tup
from
  pg_stat_user_tables ut
  join
  pg_class c on c.oid = ut.relid
where
  -- leaving out fully locked tables as pg_relation_size also wants a lock and would wait
  not exists (select 1 from pg_locks where relation = relid and mode = 'AccessExclusiveLock')
  and not relistemp -- and temp tables
order by table_size_b desc nulls last limit 300;
$sql$,
'{"prometheus_gauge_columns": ["table_size_b", "total_relation_size_b", "toast_size_b", "seconds_since_last_vacuum", "seconds_since_last_analyze", "n_live_tup", "n_dead_tup"]}',
true
);

insert into pgwatch2.metric(m_name, m_pg_version_from, m_sql, m_column_attrs, m_master_only)
values (
'table_stats',
9.1,
$sql$
select
  (extract(epoch from now()) * 1e9)::int8 as epoch_ns,
  quote_ident(schemaname) as tag_schema,
  quote_ident(ut.relname) as tag_table_name,
  quote_ident(schemaname)||'.'||quote_ident(ut.relname) as tag_table_full_name,
  pg_table_size(relid) as table_size_b,
  abs(greatest(ceil(log((pg_table_size(relid)+1) / 10^6)), 0))::text as tag_table_size_cardinality_mb, -- i.e. 0=<1MB, 1=<10MB, 2=<100MB,..
  pg_total_relation_size(relid) as total_relation_size_b,
  case when reltoastrelid != 0 then pg_total_relation_size(reltoastrelid) else 0::int8 end as toast_size_b,
  (extract(epoch from now() - greatest(last_vacuum, last_autovacuum)))::int8 as seconds_since_last_vacuum,
  (extract(epoch from now() - greatest(last_analyze, last_autoanalyze)))::int8 as seconds_since_last_analyze,
  case when 'autovacuum_enabled=off' = ANY(c.reloptions) then 1 else 0 end as no_autovacuum,
  seq_scan,
  seq_tup_read,
  coalesce(idx_scan, 0) as idx_scan,
  coalesce(idx_tup_fetch, 0) as idx_tup_fetch,
  n_tup_ins,
  n_tup_upd,
  n_tup_del,
  n_tup_hot_upd,
  n_live_tup,
  n_dead_tup,
  vacuum_count,
  autovacuum_count,
  analyze_count,
  autoanalyze_count,
  age(relfrozenxid) as tx_freeze_age
from
  pg_stat_user_tables ut
  join
  pg_class c on c.oid = ut.relid
where
  -- leaving out fully locked tables as pg_relation_size also wants a lock and would wait
  not exists (select 1 from pg_locks where relation = relid and mode = 'AccessExclusiveLock')
  and c.relpersistence != 't' -- and temp tables
order by table_size_b desc nulls last limit 300;
$sql$,
'{"prometheus_gauge_columns": ["table_size_b", "total_relation_size_b", "toast_size_b", "seconds_since_last_vacuum", "seconds_since_last_analyze", "n_live_tup", "n_dead_tup"]}',
true
);

insert into pgwatch2.metric(m_name, m_pg_version_from, m_sql, m_column_attrs, m_standby_only)
values (
'table_stats',
9.1,
$sql$
select
  (extract(epoch from now()) * 1e9)::int8 as epoch_ns,
  quote_ident(schemaname) as tag_schema,
  quote_ident(ut.relname) as tag_table_name,
  quote_ident(schemaname)||'.'||quote_ident(ut.relname) as tag_table_full_name,
  pg_table_size(relid) as table_size_b,
  abs(greatest(ceil(log((pg_table_size(relid)+1) / 10^6)), 0))::text as tag_table_size_cardinality_mb, -- i.e. 0=<1MB, 1=<10MB, 2=<100MB,..
  pg_total_relation_size(relid) as total_relation_size_b,
  case when reltoastrelid != 0 then pg_total_relation_size(reltoastrelid) else 0::int8 end as toast_size_b,
  (extract(epoch from now() - greatest(last_vacuum, last_autovacuum)))::int8 as seconds_since_last_vacuum,
  (extract(epoch from now() - greatest(last_analyze, last_autoanalyze)))::int8 as seconds_since_last_analyze,
  case when 'autovacuum_enabled=off' = ANY(c.reloptions) then 1 else 0 end as no_autovacuum,
  seq_scan,
  seq_tup_read,
  coalesce(idx_scan, 0) as idx_scan,
  coalesce(idx_tup_fetch, 0) as idx_tup_fetch,
  n_tup_ins,
  n_tup_upd,
  n_tup_del,
  n_tup_hot_upd,
  n_live_tup,
  n_dead_tup,
  vacuum_count,
  autovacuum_count,
  analyze_count,
  autoanalyze_count,
  age(relfrozenxid) as tx_freeze_age
from
  pg_stat_user_tables ut
  join
  pg_class c on c.oid = ut.relid
where
  -- leaving out fully locked tables as pg_relation_size also wants a lock and would wait
  not exists (select 1 from pg_locks where relation = relid and mode = 'AccessExclusiveLock')
  and c.relpersistence != 't' -- and temp tables
order by table_size_b desc nulls last limit 300;
$sql$,
'{"prometheus_gauge_columns": ["table_size_b", "total_relation_size_b", "toast_size_b", "seconds_since_last_vacuum", "seconds_since_last_analyze", "n_live_tup", "n_dead_tup"]}',
true
);


insert into pgwatch2.metric(m_name, m_pg_version_from, m_sql, m_column_attrs)
values (
'table_stats',
9.2,
$sql$
select
  (extract(epoch from now()) * 1e9)::int8 as epoch_ns,
  quote_ident(schemaname) as tag_schema,
  quote_ident(ut.relname) as tag_table_name,
  quote_ident(schemaname)||'.'||quote_ident(ut.relname) as tag_table_full_name,
  pg_table_size(relid) as table_size_b,
  abs(greatest(ceil(log((pg_table_size(relid)+1) / 10^6)), 0))::text as tag_table_size_cardinality_mb, -- i.e. 0=<1MB, 1=<10MB, 2=<100MB,..
  pg_total_relation_size(relid) as total_relation_size_b,
  case when reltoastrelid != 0 then pg_total_relation_size(reltoastrelid) else 0::int8 end as toast_size_b,
  (extract(epoch from now() - greatest(last_vacuum, last_autovacuum)))::int8 as seconds_since_last_vacuum,
  (extract(epoch from now() - greatest(last_analyze, last_autoanalyze)))::int8 as seconds_since_last_analyze,
  case when 'autovacuum_enabled=off' = ANY(c.reloptions) then 1 else 0 end as no_autovacuum,
  seq_scan,
  seq_tup_read,
  coalesce(idx_scan, 0) as idx_scan,
  coalesce(idx_tup_fetch, 0) as idx_tup_fetch,
  n_tup_ins,
  n_tup_upd,
  n_tup_del,
  n_tup_hot_upd,
  n_live_tup,
  n_dead_tup,
  vacuum_count,
  autovacuum_count,
  analyze_count,
  autoanalyze_count,
  age(relfrozenxid) as tx_freeze_age
from
  pg_stat_user_tables ut
  join
  pg_class c on c.oid = ut.relid
where
  -- leaving out fully locked tables as pg_relation_size also wants a lock and would wait
  not exists (select 1 from pg_locks where relation = relid and mode = 'AccessExclusiveLock')
  and c.relpersistence != 't' -- and temp tables
order by table_size_b desc nulls last limit 300;
$sql$,
'{"prometheus_gauge_columns": ["table_size_b", "total_relation_size_b", "toast_size_b", "seconds_since_last_vacuum", "seconds_since_last_analyze", "n_live_tup", "n_dead_tup"]}'
);


insert into pgwatch2.metric(m_name, m_pg_version_from, m_sql, m_column_attrs)
values (
'table_stats',
10,
$sql$
with recursive
    q_root_part as (
        select c.oid,
               c.relkind,
               n.nspname root_schema,
               c.relname root_relname
        from pg_class c
                 join pg_namespace n on n.oid = c.relnamespace
        where relkind in ('p', 'r')
          and relpersistence != 't'
          and not n.nspname like any (array[E'pg\\_%', 'information_schema', E'\\_timescaledb%'])
          and not exists(select * from pg_inherits where inhrelid = c.oid)
          and exists(select * from pg_inherits where inhparent = c.oid)
    ),
    q_parts (relid, relkind, level, root) as (
        select oid, relkind, 1, oid
        from q_root_part
        union all
        select inhrelid, c.relkind, level + 1, q.root
        from pg_inherits i
                 join q_parts q on inhparent = q.relid
                 join pg_class c on c.oid = i.inhrelid
    ),
    q_tstats as (
        select (extract(epoch from now()) * 1e9)::int8                                                  as epoch_ns,
               relid, -- not sent to final output
               quote_ident(schemaname)                                                                  as tag_schema,
               quote_ident(ut.relname)                                                                  as tag_table_name,
               quote_ident(schemaname) || '.' || quote_ident(ut.relname)                                as tag_table_full_name,
               pg_table_size(relid)                                                                     as table_size_b,
               abs(greatest(ceil(log((pg_table_size(relid) + 1) / 10 ^ 6)), 0))::text                   as tag_table_size_cardinality_mb, -- i.e. 0=<1MB, 1=<10MB, 2=<100MB,..
               pg_total_relation_size(relid)                                                            as total_relation_size_b,
               case when reltoastrelid != 0 then pg_total_relation_size(reltoastrelid) else 0::int8 end as toast_size_b,
               (extract(epoch from now() - greatest(last_vacuum, last_autovacuum)))::int8               as seconds_since_last_vacuum,
               (extract(epoch from now() - greatest(last_analyze, last_autoanalyze)))::int8             as seconds_since_last_analyze,
               case when 'autovacuum_enabled=off' = ANY (c.reloptions) then 1 else 0 end                as no_autovacuum,
               seq_scan,
               seq_tup_read,
               coalesce(idx_scan, 0) as idx_scan,
               coalesce(idx_tup_fetch, 0) as idx_tup_fetch,
               n_tup_ins,
               n_tup_upd,
               n_tup_del,
               n_tup_hot_upd,
               n_live_tup,
               n_dead_tup,
               vacuum_count,
               autovacuum_count,
               analyze_count,
               autoanalyze_count,
               age(relfrozenxid) as tx_freeze_age
        from pg_stat_user_tables ut
                 join
             pg_class c on c.oid = ut.relid
        where
          -- leaving out fully locked tables as pg_relation_size also wants a lock and would wait
            not exists(select 1 from pg_locks where relation = relid and mode = 'AccessExclusiveLock')
          and c.relpersistence != 't' -- and temp tables
    )

select
    epoch_ns,
    tag_schema,
    tag_table_name,
    tag_table_full_name,
    0 as is_part_root,
    table_size_b,
    tag_table_size_cardinality_mb, -- i.e. 0=<1MB, 1=<10MB, 2=<100MB,..
    total_relation_size_b,
    toast_size_b,
    seconds_since_last_vacuum,
    seconds_since_last_analyze,
    no_autovacuum,
    seq_scan,
    seq_tup_read,
    idx_scan,
    idx_tup_fetch,
    n_tup_ins,
    n_tup_upd,
    n_tup_del,
    n_tup_hot_upd,
    n_live_tup,
    n_dead_tup,
    vacuum_count,
    autovacuum_count,
    analyze_count,
    autoanalyze_count,
    tx_freeze_age
from q_tstats
where not tag_schema like E'\\_timescaledb%'
and not exists (select * from q_root_part where oid = q_tstats.relid)

union all

select * from (
    select
        epoch_ns,
        quote_ident(qr.root_schema) as tag_schema,
        quote_ident(qr.root_relname) as tag_table_name,
        quote_ident(qr.root_schema) || '.' || quote_ident(qr.root_relname) as tag_table_full_name,
        1 as is_part_root,
        sum(table_size_b)::int8 table_size_b,
        abs(greatest(ceil(log((sum(table_size_b) + 1) / 10 ^ 6)),
             0))::text as tag_table_size_cardinality_mb, -- i.e. 0=<1MB, 1=<10MB, 2=<100MB,..
        sum(total_relation_size_b)::int8 total_relation_size_b,
        sum(toast_size_b)::int8 toast_size_b,
        min(seconds_since_last_vacuum)::int8 seconds_since_last_vacuum,
        min(seconds_since_last_analyze)::int8 seconds_since_last_analyze,
        sum(no_autovacuum)::int8 no_autovacuum,
        sum(seq_scan)::int8 seq_scan,
        sum(seq_tup_read)::int8 seq_tup_read,
        sum(idx_scan)::int8 idx_scan,
        sum(idx_tup_fetch)::int8 idx_tup_fetch,
        sum(n_tup_ins)::int8 n_tup_ins,
        sum(n_tup_upd)::int8 n_tup_upd,
        sum(n_tup_del)::int8 n_tup_del,
        sum(n_tup_hot_upd)::int8 n_tup_hot_upd,
        sum(n_live_tup)::int8 n_live_tup,
        sum(n_dead_tup)::int8 n_dead_tup,
        sum(vacuum_count)::int8 vacuum_count,
        sum(autovacuum_count)::int8 autovacuum_count,
        sum(analyze_count)::int8 analyze_count,
        sum(autoanalyze_count)::int8 autoanalyze_count,
        max(tx_freeze_age)::int8 tx_freeze_age
      from
           q_tstats ts
           join q_parts qp on qp.relid = ts.relid
           join q_root_part qr on qr.oid = qp.root
      group by
           1, 2, 3, 4
) x
order by table_size_b desc nulls last limit 300;
$sql$,
'{"prometheus_gauge_columns": ["table_size_b", "total_relation_size_b", "toast_size_b", "seconds_since_last_vacuum", "seconds_since_last_analyze", "n_live_tup", "n_dead_tup"]}'
);

/* wal */

insert into pgwatch2.metric(m_name, m_pg_version_from, m_sql, m_column_attrs)
values (
'wal',
9.2,
$sql$
select
  (extract(epoch from now()) * 1e9)::int8 as epoch_ns,
  case
    when pg_is_in_recovery() = false then
      pg_xlog_location_diff(pg_current_xlog_location(), '0/0')::int8
    else
      pg_xlog_location_diff(pg_last_xlog_replay_location(), '0/0')::int8
    end as xlog_location_b,
  case when pg_is_in_recovery() then 1 else 0 end as in_recovery_int,
  extract(epoch from (now() - pg_postmaster_start_time()))::int8 as postmaster_uptime_s;
$sql$,
'{"prometheus_gauge_columns": ["in_recovery_int", "postmaster_uptime_s"]}'
);


/* wal */

insert into pgwatch2.metric(m_name, m_pg_version_from, m_sql, m_sql_su, m_column_attrs)
values (
'wal',
10,
$sql$
select
  (extract(epoch from now()) * 1e9)::int8 as epoch_ns,
  case
    when pg_is_in_recovery() = false then
      pg_wal_lsn_diff(pg_current_wal_lsn(), '0/0')::int8
    else
      pg_wal_lsn_diff(pg_last_wal_replay_lsn(), '0/0')::int8
    end as xlog_location_b,
  case when pg_is_in_recovery() then 1 else 0 end as in_recovery_int,
  extract(epoch from (now() - pg_postmaster_start_time()))::int8 as postmaster_uptime_s,
  system_identifier::text as tag_sys_id
from pg_control_system();
$sql$,
$sql$
select
  (extract(epoch from now()) * 1e9)::int8 as epoch_ns,
  case
    when pg_is_in_recovery() = false then
      pg_wal_lsn_diff(pg_current_wal_lsn(), '0/0')::int8
    else
      pg_wal_lsn_diff(pg_last_wal_replay_lsn(), '0/0')::int8
    end as xlog_location_b,
  case when pg_is_in_recovery() then 1 else 0 end as in_recovery_int,
  extract(epoch from (now() - coalesce((pg_stat_file('postmaster.pid', true)).modification, pg_postmaster_start_time())))::int8 as postmaster_uptime_s,
  system_identifier::text as tag_sys_id
from pg_control_system();
$sql$,
'{"prometheus_gauge_columns": ["in_recovery_int", "postmaster_uptime_s"]}'
);

/* stat_statements */

insert into pgwatch2.metric(m_name, m_pg_version_from, m_sql, m_sql_su)
values (
'stat_statements',
9.2,
$sql$
WITH q_data AS (
    SELECT
        (regexp_replace(md5(query::varchar(1000)), E'\\D', '', 'g'))::varchar(10)::text as tag_queryid,
        max(query::varchar(8000)) AS query,
        /*
         NB! if security conscious about exposing query texts replace the below expression with a dash ('-') OR
         use the stat_statements_no_query_text metric instead, created specifically for this use case.
         */
        array_to_string(array_agg(DISTINCT quote_ident(pg_get_userbyid(userid))), ',') AS users,
        sum(s.calls)::int8 AS calls,
        round(sum(s.total_time)::numeric, 3)::double precision AS total_time,
        sum(shared_blks_hit)::int8 AS shared_blks_hit,
        sum(shared_blks_read)::int8 AS shared_blks_read,
        sum(shared_blks_written)::int8 AS shared_blks_written,
        sum(shared_blks_dirtied)::int8 AS shared_blks_dirtied,
        sum(temp_blks_read)::int8 AS temp_blks_read,
        sum(temp_blks_written)::int8 AS temp_blks_written,
        round(sum(blk_read_time)::numeric, 3)::double precision AS blk_read_time,
        round(sum(blk_write_time)::numeric, 3)::double precision AS blk_write_time
    FROM
        get_stat_statements() s
    WHERE
        calls > 5
        AND total_time > 5
        AND dbid = (
            SELECT
                oid
            FROM
                pg_database
            WHERE
                datname = current_database())
            AND NOT upper(s.query::varchar(50))
            LIKE ANY (ARRAY['DEALLOCATE%',
                'SET %',
                'RESET %',
                'BEGIN%',
                'BEGIN;',
                'COMMIT%',
                'END%',
                'ROLLBACK%',
                'SHOW%'])
        GROUP BY
            tag_queryid
)
SELECT (EXTRACT(epoch FROM now()) * 1e9)::int8 AS epoch_ns,
       b.tag_queryid,
       b.users,
       b.calls,
       b.total_time,
       b.shared_blks_hit,
       b.shared_blks_read,
       b.shared_blks_written,
       b.shared_blks_dirtied,
       b.temp_blks_read,
       b.temp_blks_written,
       b.blk_read_time,
       b.blk_write_time,
       ltrim(regexp_replace(b.query, E'[ \\t\\n\\r]+', ' ', 'g')) tag_query
FROM (
    SELECT
        *
    FROM (
        SELECT
            *
        FROM
            q_data
        WHERE
            total_time > 0
        ORDER BY
            total_time DESC
        LIMIT 100) a
UNION
SELECT
    *
FROM (
    SELECT
        *
    FROM
        q_data
    ORDER BY
        calls DESC
    LIMIT 100) a
UNION
SELECT
    *
FROM (
    SELECT
        *
    FROM
        q_data
    WHERE
        shared_blks_read > 0
    ORDER BY
        shared_blks_read DESC
    LIMIT 100) a
UNION
SELECT
    *
FROM (
    SELECT
        *
    FROM
        q_data
    WHERE
        shared_blks_written > 0
    ORDER BY
        shared_blks_written DESC
    LIMIT 100) a
UNION
SELECT
    *
FROM (
    SELECT
        *
    FROM
        q_data
    WHERE
        temp_blks_read > 0
    ORDER BY
        temp_blks_read DESC
    LIMIT 100) a
UNION
SELECT
    *
FROM (
    SELECT
        *
    FROM
        q_data
    WHERE
        temp_blks_written > 0
    ORDER BY
        temp_blks_written DESC
    LIMIT 100) a) b;
$sql$,
$sql$
WITH q_data AS (
    SELECT
        (regexp_replace(md5(query::varchar(1000)), E'\\D', '', 'g'))::varchar(10)::text as tag_queryid,
        max(query::varchar(8000)) AS query,
        /*
         NB! if security conscious about exposing query texts replace the below expression with a dash ('-') OR
         use the stat_statements_no_query_text metric instead, created specifically for this use case.
         */
        array_to_string(array_agg(DISTINCT quote_ident(pg_get_userbyid(userid))), ',') AS users,
        sum(s.calls)::int8 AS calls,
        round(sum(s.total_time)::numeric, 3)::double precision AS total_time,
        sum(shared_blks_hit)::int8 AS shared_blks_hit,
        sum(shared_blks_read)::int8 AS shared_blks_read,
        sum(shared_blks_written)::int8 AS shared_blks_written,
        sum(shared_blks_dirtied)::int8 AS shared_blks_dirtied,
        sum(temp_blks_read)::int8 AS temp_blks_read,
        sum(temp_blks_written)::int8 AS temp_blks_written,
        round(sum(blk_read_time)::numeric, 3)::double precision AS blk_read_time,
        round(sum(blk_write_time)::numeric, 3)::double precision AS blk_write_time
    FROM
        pg_stat_statements s
    WHERE
        calls > 5
        AND total_time > 5
        AND dbid = (
            SELECT
                oid
            FROM
                pg_database
            WHERE
                datname = current_database())
            AND NOT upper(s.query::varchar(50))
            LIKE ANY (ARRAY['DEALLOCATE%',
                'SET %',
                'RESET %',
                'BEGIN%',
                'BEGIN;',
                'COMMIT%',
                'END%',
                'ROLLBACK%',
                'SHOW%'])
        GROUP BY
            tag_queryid
)
SELECT (EXTRACT(epoch FROM now()) * 1e9)::int8 AS epoch_ns,
       b.tag_queryid,
       b.users,
       b.calls,
       b.total_time,
       b.shared_blks_hit,
       b.shared_blks_read,
       b.shared_blks_written,
       b.shared_blks_dirtied,
       b.temp_blks_read,
       b.temp_blks_written,
       b.blk_read_time,
       b.blk_write_time,
       ltrim(regexp_replace(b.query, E'[ \\t\\n\\r]+', ' ', 'g')) tag_query
FROM (
    SELECT
        *
    FROM (
        SELECT
            *
        FROM
            q_data
        WHERE
            total_time > 0
        ORDER BY
            total_time DESC
        LIMIT 100) a
UNION
SELECT
    *
FROM (
    SELECT
        *
    FROM
        q_data
    ORDER BY
        calls DESC
    LIMIT 100) a
UNION
SELECT
    *
FROM (
    SELECT
        *
    FROM
        q_data
    WHERE
        shared_blks_read > 0
    ORDER BY
        shared_blks_read DESC
    LIMIT 100) a
UNION
SELECT
    *
FROM (
    SELECT
        *
    FROM
        q_data
    WHERE
        shared_blks_written > 0
    ORDER BY
        shared_blks_written DESC
    LIMIT 100) a
UNION
SELECT
    *
FROM (
    SELECT
        *
    FROM
        q_data
    WHERE
        temp_blks_read > 0
    ORDER BY
        temp_blks_read DESC
    LIMIT 100) a
UNION
SELECT
    *
FROM (
    SELECT
        *
    FROM
        q_data
    WHERE
        temp_blks_written > 0
    ORDER BY
        temp_blks_written DESC
    LIMIT 100) a) b;
$sql$
);

insert into pgwatch2.metric(m_name, m_pg_version_from, m_sql, m_sql_su)
values (
'stat_statements',
9.4,
$sql$
WITH q_data AS (
    SELECT
        queryid::text AS tag_queryid,
        /*
         NB! if security conscious about exposing query texts replace the below expression with a dash ('-') OR
         use the stat_statements_no_query_text metric instead, created specifically for this use case.
         */
        array_to_string(array_agg(DISTINCT quote_ident(pg_get_userbyid(userid))), ',') AS users,
        sum(s.calls)::int8 AS calls,
        round(sum(s.total_time)::numeric, 3)::double precision AS total_time,
        sum(shared_blks_hit)::int8 AS shared_blks_hit,
        sum(shared_blks_read)::int8 AS shared_blks_read,
        sum(shared_blks_written)::int8 AS shared_blks_written,
        sum(shared_blks_dirtied)::int8 AS shared_blks_dirtied,
        sum(temp_blks_read)::int8 AS temp_blks_read,
        sum(temp_blks_written)::int8 AS temp_blks_written,
        round(sum(blk_read_time)::numeric, 3)::double precision AS blk_read_time,
        round(sum(blk_write_time)::numeric, 3)::double precision AS blk_write_time,
        max(query::varchar(8000)) AS query
    FROM
        get_stat_statements() s
    WHERE
        calls > 5
        AND total_time > 5
        AND dbid = (
            SELECT
                oid
            FROM
                pg_database
            WHERE
                datname = current_database())
            AND NOT upper(s.query::varchar(50))
            LIKE ANY (ARRAY['DEALLOCATE%',
                'SET %',
                'RESET %',
                'BEGIN%',
                'BEGIN;',
                'COMMIT%',
                'END%',
                'ROLLBACK%',
                'SHOW%'])
        GROUP BY
            queryid
)
SELECT (EXTRACT(epoch FROM now()) * 1e9)::int8 AS epoch_ns,
       b.tag_queryid,
       b.users,
       b.calls,
       b.total_time,
       b.shared_blks_hit,
       b.shared_blks_read,
       b.shared_blks_written,
       b.shared_blks_dirtied,
       b.temp_blks_read,
       b.temp_blks_written,
       b.blk_read_time,
       b.blk_write_time,
       ltrim(regexp_replace(b.query, E'[ \\t\\n\\r]+', ' ', 'g')) tag_query
FROM (
    SELECT
        *
    FROM (
        SELECT
            *
        FROM
            q_data
        WHERE
            total_time > 0
        ORDER BY
            total_time DESC
        LIMIT 100) a
UNION
SELECT
    *
FROM (
    SELECT
        *
    FROM
        q_data
    ORDER BY
        calls DESC
    LIMIT 100) a
UNION
SELECT
    *
FROM (
    SELECT
        *
    FROM
        q_data
    WHERE
        shared_blks_read > 0
    ORDER BY
        shared_blks_read DESC
    LIMIT 100) a
UNION
SELECT
    *
FROM (
    SELECT
        *
    FROM
        q_data
    WHERE
        shared_blks_written > 0
    ORDER BY
        shared_blks_written DESC
    LIMIT 100) a
UNION
SELECT
    *
FROM (
    SELECT
        *
    FROM
        q_data
    WHERE
        temp_blks_read > 0
    ORDER BY
        temp_blks_read DESC
    LIMIT 100) a
UNION
SELECT
    *
FROM (
    SELECT
        *
    FROM
        q_data
    WHERE
        temp_blks_written > 0
    ORDER BY
        temp_blks_written DESC
    LIMIT 100) a) b;
$sql$,
$sql$
WITH q_data AS (
    SELECT
        queryid::text AS tag_queryid,
        /*
         NB! if security conscious about exposing query texts replace the below expression with a dash ('-') OR
         use the stat_statements_no_query_text metric instead, created specifically for this use case.
         */
        array_to_string(array_agg(DISTINCT quote_ident(pg_get_userbyid(userid))), ',') AS users,
        sum(s.calls)::int8 AS calls,
        round(sum(s.total_time)::numeric, 3)::double precision AS total_time,
        sum(shared_blks_hit)::int8 AS shared_blks_hit,
        sum(shared_blks_read)::int8 AS shared_blks_read,
        sum(shared_blks_written)::int8 AS shared_blks_written,
        sum(shared_blks_dirtied)::int8 AS shared_blks_dirtied,
        sum(temp_blks_read)::int8 AS temp_blks_read,
        sum(temp_blks_written)::int8 AS temp_blks_written,
        round(sum(blk_read_time)::numeric, 3)::double precision AS blk_read_time,
        round(sum(blk_write_time)::numeric, 3)::double precision AS blk_write_time,
        max(query::varchar(8000)) AS query
    FROM
        pg_stat_statements s
    WHERE
        calls > 5
        AND total_time > 5
        AND dbid = (
            SELECT
                oid
            FROM
                pg_database
            WHERE
                datname = current_database())
            AND NOT upper(s.query::varchar(50))
            LIKE ANY (ARRAY['DEALLOCATE%',
                'SET %',
                'RESET %',
                'BEGIN%',
                'BEGIN;',
                'COMMIT%',
                'END%',
                'ROLLBACK%',
                'SHOW%'])
        GROUP BY
            queryid
)
SELECT (EXTRACT(epoch FROM now()) * 1e9)::int8 AS epoch_ns,
       b.tag_queryid,
       b.users,
       b.calls,
       b.total_time,
       b.shared_blks_hit,
       b.shared_blks_read,
       b.shared_blks_written,
       b.shared_blks_dirtied,
       b.temp_blks_read,
       b.temp_blks_written,
       b.blk_read_time,
       b.blk_write_time,
       ltrim(regexp_replace(b.query, E'[ \\t\\n\\r]+', ' ', 'g')) tag_query
FROM (
    SELECT
        *
    FROM (
        SELECT
            *
        FROM
            q_data
        WHERE
            total_time > 0
        ORDER BY
            total_time DESC
        LIMIT 100) a
UNION
SELECT
    *
FROM (
    SELECT
        *
    FROM
        q_data
    ORDER BY
        calls DESC
    LIMIT 100) a
UNION
SELECT
    *
FROM (
    SELECT
        *
    FROM
        q_data
    WHERE
        shared_blks_read > 0
    ORDER BY
        shared_blks_read DESC
    LIMIT 100) a
UNION
SELECT
    *
FROM (
    SELECT
        *
    FROM
        q_data
    WHERE
        shared_blks_written > 0
    ORDER BY
        shared_blks_written DESC
    LIMIT 100) a
UNION
SELECT
    *
FROM (
    SELECT
        *
    FROM
        q_data
    WHERE
        temp_blks_read > 0
    ORDER BY
        temp_blks_read DESC
    LIMIT 100) a
UNION
SELECT
    *
FROM (
    SELECT
        *
    FROM
        q_data
    WHERE
        temp_blks_written > 0
    ORDER BY
        temp_blks_written DESC
    LIMIT 100) a) b;
$sql$
);


insert into pgwatch2.metric(m_name, m_pg_version_from, m_sql, m_sql_su)
values (
'stat_statements',
13,
$sql$
WITH q_data AS (
    SELECT
        queryid::text AS tag_queryid,
        /*
         NB! if security conscious about exposing query texts replace the below expression with a dash ('-') OR
         use the stat_statements_no_query_text metric instead, created specifically for this use case.
         */
        array_to_string(array_agg(DISTINCT quote_ident(pg_get_userbyid(userid))), ',') AS users,
        sum(s.calls)::int8 AS calls,
        round(sum(s.total_exec_time)::numeric, 3)::double precision AS total_time,
        sum(shared_blks_hit)::int8 AS shared_blks_hit,
        sum(shared_blks_read)::int8 AS shared_blks_read,
        sum(shared_blks_written)::int8 AS shared_blks_written,
        sum(shared_blks_dirtied)::int8 AS shared_blks_dirtied,
        sum(temp_blks_read)::int8 AS temp_blks_read,
        sum(temp_blks_written)::int8 AS temp_blks_written,
        round(sum(blk_read_time)::numeric, 3)::double precision AS blk_read_time,
        round(sum(blk_write_time)::numeric, 3)::double precision AS blk_write_time,
        sum(wal_fpi)::int8 AS wal_fpi,
        sum(wal_bytes)::int8 AS wal_bytes,
        round(sum(s.total_plan_time)::numeric, 3)::double precision AS total_plan_time,
        max(query::varchar(8000)) AS query
    FROM
        get_stat_statements() s
    WHERE
        calls > 5
        AND total_exec_time > 5
        AND dbid = (
            SELECT
                oid
            FROM
                pg_database
            WHERE
                datname = current_database())
            AND NOT upper(s.query::varchar(50))
            LIKE ANY (ARRAY['DEALLOCATE%',
                'SET %',
                'RESET %',
                'BEGIN%',
                'BEGIN;',
                'COMMIT%',
                'END%',
                'ROLLBACK%',
                'SHOW%'])
        GROUP BY
            queryid
)
SELECT
    (EXTRACT(epoch FROM now()) * 1e9)::int8 AS epoch_ns,
    b.tag_queryid,
    b.users,
    b.calls,
    b.total_time,
    b.shared_blks_hit,
    b.shared_blks_read,
    b.shared_blks_written,
    b.shared_blks_dirtied,
    b.temp_blks_read,
    b.temp_blks_written,
    b.blk_read_time,
    b.blk_write_time,
    b.wal_fpi,
    b.wal_bytes,
    b.total_plan_time,
    ltrim(regexp_replace(b.query, E'[ \\t\\n\\r]+', ' ', 'g')) AS tag_query
FROM (
    SELECT
        *
    FROM (
        SELECT
            *
        FROM
            q_data
        WHERE
            total_time > 0
        ORDER BY
            total_time DESC
        LIMIT 100) a
UNION
SELECT
    *
FROM (
    SELECT
        *
    FROM
        q_data
    ORDER BY
        calls DESC
    LIMIT 100) a
UNION
SELECT
    *
FROM (
    SELECT
        *
    FROM
        q_data
    WHERE
        shared_blks_read > 0
    ORDER BY
        shared_blks_read DESC
    LIMIT 100) a
UNION
SELECT
    *
FROM (
    SELECT
        *
    FROM
        q_data
    WHERE
        shared_blks_written > 0
    ORDER BY
        shared_blks_written DESC
    LIMIT 100) a
UNION
SELECT
    *
FROM (
    SELECT
        *
    FROM
        q_data
    WHERE
        temp_blks_read > 0
    ORDER BY
        temp_blks_read DESC
    LIMIT 100) a
UNION
SELECT
    *
FROM (
    SELECT
        *
    FROM
        q_data
    WHERE
        temp_blks_written > 0
    ORDER BY
        temp_blks_written DESC
    LIMIT 100) a) b;
$sql$,
$sql$
WITH q_data AS (
    SELECT
        queryid::text AS tag_queryid,
        /*
         NB! if security conscious about exposing query texts replace the below expression with a dash ('-') OR
         use the stat_statements_no_query_text metric instead, created specifically for this use case.
         */
        array_to_string(array_agg(DISTINCT quote_ident(pg_get_userbyid(userid))), ',') AS users,
        sum(s.calls)::int8 AS calls,
        round(sum(s.total_exec_time)::numeric, 3)::double precision AS total_time,
        sum(shared_blks_hit)::int8 AS shared_blks_hit,
        sum(shared_blks_read)::int8 AS shared_blks_read,
        sum(shared_blks_written)::int8 AS shared_blks_written,
        sum(shared_blks_dirtied)::int8 AS shared_blks_dirtied,
        sum(temp_blks_read)::int8 AS temp_blks_read,
        sum(temp_blks_written)::int8 AS temp_blks_written,
        round(sum(blk_read_time)::numeric, 3)::double precision AS blk_read_time,
        round(sum(blk_write_time)::numeric, 3)::double precision AS blk_write_time,
        sum(wal_fpi)::int8 AS wal_fpi,
        sum(wal_bytes)::int8 AS wal_bytes,
        round(sum(s.total_plan_time)::numeric, 3)::double precision AS total_plan_time,
        max(query::varchar(8000)) AS query
    FROM
        pg_stat_statements s
    WHERE
        calls > 5
        AND total_exec_time > 5
        AND dbid = (
            SELECT
                oid
            FROM
                pg_database
            WHERE
                datname = current_database())
            AND NOT upper(s.query::varchar(50))
            LIKE ANY (ARRAY['DEALLOCATE%',
                'SET %',
                'RESET %',
                'BEGIN%',
                'BEGIN;',
                'COMMIT%',
                'END%',
                'ROLLBACK%',
                'SHOW%'])
        GROUP BY
            queryid
)
SELECT
    (EXTRACT(epoch FROM now()) * 1e9)::int8 AS epoch_ns,
    b.tag_queryid,
    b.users,
    b.calls,
    b.total_time,
    b.shared_blks_hit,
    b.shared_blks_read,
    b.shared_blks_written,
    b.shared_blks_dirtied,
    b.temp_blks_read,
    b.temp_blks_written,
    b.blk_read_time,
    b.blk_write_time,
    b.wal_fpi,
    b.wal_bytes,
    b.total_plan_time,
    ltrim(regexp_replace(b.query, E'[ \\t\\n\\r]+', ' ', 'g')) AS tag_query
FROM (
    SELECT
        *
    FROM (
        SELECT
            *
        FROM
            q_data
        WHERE
            total_time > 0
        ORDER BY
            total_time DESC
        LIMIT 100) a
UNION
SELECT
    *
FROM (
    SELECT
        *
    FROM
        q_data
    ORDER BY
        calls DESC
    LIMIT 100) a
UNION
SELECT
    *
FROM (
    SELECT
        *
    FROM
        q_data
    WHERE
        shared_blks_read > 0
    ORDER BY
        shared_blks_read DESC
    LIMIT 100) a
UNION
SELECT
    *
FROM (
    SELECT
        *
    FROM
        q_data
    WHERE
        shared_blks_written > 0
    ORDER BY
        shared_blks_written DESC
    LIMIT 100) a
UNION
SELECT
    *
FROM (
    SELECT
        *
    FROM
        q_data
    WHERE
        temp_blks_read > 0
    ORDER BY
        temp_blks_read DESC
    LIMIT 100) a
UNION
SELECT
    *
FROM (
    SELECT
        *
    FROM
        q_data
    WHERE
        temp_blks_written > 0
    ORDER BY
        temp_blks_written DESC
    LIMIT 100) a) b;
$sql$
);


/* stat_statements_no_query_text - the same as normal ss but leaving out query texts for security */

insert into pgwatch2.metric(m_name, m_pg_version_from, m_sql, m_sql_su)
values (
'stat_statements_no_query_text',
9.2,
$sql$
with q_data as (
  select
    (extract(epoch from now()) * 1e9)::int8 as epoch_ns,
    (regexp_replace(md5(query), E'\\D', '', 'g'))::varchar(10)::int8 as tag_queryid,
    '-' as tag_query,
    array_to_string(array_agg(distinct quote_ident(pg_get_userbyid(userid))), ',') as users,
    sum(s.calls)::int8 as calls,
    round(sum(s.total_time)::numeric, 3)::double precision as total_time,
    sum(shared_blks_hit)::int8 as shared_blks_hit,
    sum(shared_blks_read)::int8 as shared_blks_read,
    sum(shared_blks_written)::int8 as shared_blks_written,
    sum(shared_blks_dirtied)::int8 as shared_blks_dirtied,
    sum(temp_blks_read)::int8 as temp_blks_read,
    sum(temp_blks_written)::int8 as temp_blks_written,
    round(sum(blk_read_time)::numeric, 3)::double precision as blk_read_time,
    round(sum(blk_write_time)::numeric, 3)::double precision as blk_write_time
  from
    get_stat_statements() s
  where
    calls > 5
    and total_time > 0
    and dbid = (select oid from pg_database where datname = current_database())
    and not upper(s.query) like any (array['DEALLOCATE%', 'SET %', 'RESET %', 'BEGIN%', 'BEGIN;',
      'COMMIT%', 'END%', 'ROLLBACK%', 'SHOW%'])
  group by
    tag_queryid
)
select * from (
  select
    *
  from
    q_data
  where
    total_time > 0
  order by
    total_time desc
  limit 100
) a
union
select * from (
  select
    *
  from
    q_data
  order by
    calls desc
  limit 100
) a
union
select * from (
  select
    *
  from
    q_data
  where
    shared_blks_read > 0
  order by
    shared_blks_read desc
  limit 100
) a
union
select * from (
  select
    *
  from
    q_data
  where
    shared_blks_written > 0
  order by
    shared_blks_written desc
  limit 100
) a
union
select * from (
  select
    *
  from
    q_data
  where
    temp_blks_read > 0
  order by
    temp_blks_read desc
  limit 100
) a
union
select * from (
  select
    *
  from
    q_data
  where
    temp_blks_written > 0
  order by
    temp_blks_written desc
  limit 100
) a;
$sql$,
$sql$
with q_data as (
  select
    (extract(epoch from now()) * 1e9)::int8 as epoch_ns,
    (regexp_replace(md5(query), E'\\D', '', 'g'))::varchar(10)::int8 as tag_queryid,
    '-' as tag_query,
    array_to_string(array_agg(distinct quote_ident(pg_get_userbyid(userid))), ',') as users,
    sum(s.calls)::int8 as calls,
    round(sum(s.total_time)::numeric, 3)::double precision as total_time,
    sum(shared_blks_hit)::int8 as shared_blks_hit,
    sum(shared_blks_read)::int8 as shared_blks_read,
    sum(shared_blks_written)::int8 as shared_blks_written,
    sum(shared_blks_dirtied)::int8 as shared_blks_dirtied,
    sum(temp_blks_read)::int8 as temp_blks_read,
    sum(temp_blks_written)::int8 as temp_blks_written,
    round(sum(blk_read_time)::numeric, 3)::double precision as blk_read_time,
    round(sum(blk_write_time)::numeric, 3)::double precision as blk_write_time
  from
    pg_stat_statements s
  where
    calls > 5
    and total_time > 0
    and dbid = (select oid from pg_database where datname = current_database())
    and not upper(s.query) like any (array['DEALLOCATE%', 'SET %', 'RESET %', 'BEGIN%', 'BEGIN;',
      'COMMIT%', 'END%', 'ROLLBACK%', 'SHOW%'])
  group by
    tag_queryid
)
select * from (
  select
    *
  from
    q_data
  where
    total_time > 0
  order by
    total_time desc
  limit 100
) a
union
select * from (
  select
    *
  from
    q_data
  order by
    calls desc
  limit 100
) a
union
select * from (
  select
    *
  from
    q_data
  where
    shared_blks_read > 0
  order by
    shared_blks_read desc
  limit 100
) a
union
select * from (
  select
    *
  from
    q_data
  where
    shared_blks_written > 0
  order by
    shared_blks_written desc
  limit 100
) a
union
select * from (
  select
    *
  from
    q_data
  where
    temp_blks_read > 0
  order by
    temp_blks_read desc
  limit 100
) a
union
select * from (
  select
    *
  from
    q_data
  where
    temp_blks_written > 0
  order by
    temp_blks_written desc
  limit 100
) a;
$sql$
);

insert into pgwatch2.metric(m_name, m_pg_version_from, m_sql, m_sql_su)
values (
'stat_statements_no_query_text',
9.4,
$sql$
with q_data as (
  select
    (extract(epoch from now()) * 1e9)::int8 as epoch_ns,
    queryid::text as tag_queryid,
    '-' as tag_query,
    array_to_string(array_agg(distinct quote_ident(pg_get_userbyid(userid))), ',') as users,
    sum(s.calls)::int8 as calls,
    round(sum(s.total_time)::numeric, 3)::double precision as total_time,
    sum(shared_blks_hit)::int8 as shared_blks_hit,
    sum(shared_blks_read)::int8 as shared_blks_read,
    sum(shared_blks_written)::int8 as shared_blks_written,
    sum(shared_blks_dirtied)::int8 as shared_blks_dirtied,
    sum(temp_blks_read)::int8 as temp_blks_read,
    sum(temp_blks_written)::int8 as temp_blks_written,
    round(sum(blk_read_time)::numeric, 3)::double precision as blk_read_time,
    round(sum(blk_write_time)::numeric, 3)::double precision as blk_write_time
  from
    get_stat_statements() s
  where
    calls > 5
    and total_time > 0
    and dbid = (select oid from pg_database where datname = current_database())
    and not upper(s.query) like any (array['DEALLOCATE%', 'SET %', 'RESET %', 'BEGIN%', 'BEGIN;',
      'COMMIT%', 'END%', 'ROLLBACK%', 'SHOW%'])
  group by
    queryid
)
select * from (
  select
    *
  from
    q_data
  where
    total_time > 0
  order by
    total_time desc
  limit 100
) a
union
select * from (
  select
    *
  from
    q_data
  order by
    calls desc
  limit 100
) a
union
select * from (
  select
    *
  from
    q_data
  where
    shared_blks_read > 0
  order by
    shared_blks_read desc
  limit 100
) a
union
select * from (
  select
    *
  from
    q_data
  where
    shared_blks_written > 0
  order by
    shared_blks_written desc
  limit 100
) a
union
select * from (
  select
    *
  from
    q_data
  where
    temp_blks_read > 0
  order by
    temp_blks_read desc
  limit 100
) a
union
select * from (
  select
    *
  from
    q_data
  where
    temp_blks_written > 0
  order by
    temp_blks_written desc
  limit 100
) a;
$sql$,
$sql$
with q_data as (
  select
    (extract(epoch from now()) * 1e9)::int8 as epoch_ns,
    queryid::text as tag_queryid,
    '-' as tag_query,
    array_to_string(array_agg(distinct quote_ident(pg_get_userbyid(userid))), ',') as users,
    sum(s.calls)::int8 as calls,
    round(sum(s.total_time)::numeric, 3)::double precision as total_time,
    sum(shared_blks_hit)::int8 as shared_blks_hit,
    sum(shared_blks_read)::int8 as shared_blks_read,
    sum(shared_blks_written)::int8 as shared_blks_written,
    sum(shared_blks_dirtied)::int8 as shared_blks_dirtied,
    sum(temp_blks_read)::int8 as temp_blks_read,
    sum(temp_blks_written)::int8 as temp_blks_written,
    round(sum(blk_read_time)::numeric, 3)::double precision as blk_read_time,
    round(sum(blk_write_time)::numeric, 3)::double precision as blk_write_time
  from
    pg_stat_statements s
  where
    calls > 5
    and total_time > 0
    and dbid = (select oid from pg_database where datname = current_database())
    and not upper(s.query) like any (array['DEALLOCATE%', 'SET %', 'RESET %', 'BEGIN%', 'BEGIN;',
      'COMMIT%', 'END%', 'ROLLBACK%', 'SHOW%'])
  group by
    queryid
)
select * from (
  select
    *
  from
    q_data
  where
    total_time > 0
  order by
    total_time desc
  limit 100
) a
union
select * from (
  select
    *
  from
    q_data
  order by
    calls desc
  limit 100
) a
union
select * from (
  select
    *
  from
    q_data
  where
    shared_blks_read > 0
  order by
    shared_blks_read desc
  limit 100
) a
union
select * from (
  select
    *
  from
    q_data
  where
    shared_blks_written > 0
  order by
    shared_blks_written desc
  limit 100
) a
union
select * from (
  select
    *
  from
    q_data
  where
    temp_blks_read > 0
  order by
    temp_blks_read desc
  limit 100
) a
union
select * from (
  select
    *
  from
    q_data
  where
    temp_blks_written > 0
  order by
    temp_blks_written desc
  limit 100
) a;
$sql$
);


insert into pgwatch2.metric(m_name, m_pg_version_from, m_sql, m_sql_su)
values (
'stat_statements_no_query_text',
13,
$sql$
with q_data as (
  select
    (extract(epoch from now()) * 1e9)::int8 as epoch_ns,
    queryid::text as tag_queryid,
    '-' as tag_query,
    array_to_string(array_agg(distinct quote_ident(pg_get_userbyid(userid))), ',') as users,
    sum(s.calls)::int8 as calls,
    round(sum(s.total_exec_time)::numeric, 3)::double precision as total_time,
    sum(shared_blks_hit)::int8 as shared_blks_hit,
    sum(shared_blks_read)::int8 as shared_blks_read,
    sum(shared_blks_written)::int8 as shared_blks_written,
    sum(shared_blks_dirtied)::int8 as shared_blks_dirtied,
    sum(temp_blks_read)::int8 as temp_blks_read,
    sum(temp_blks_written)::int8 as temp_blks_written,
    round(sum(blk_read_time)::numeric, 3)::double precision as blk_read_time,
    round(sum(blk_write_time)::numeric, 3)::double precision as blk_write_time,
    sum(wal_fpi)::int8 as wal_fpi,
    sum(wal_bytes)::int8 as wal_bytes,
    round(sum(s.total_plan_time)::numeric, 3)::double precision as total_plan_time
  from
    get_stat_statements() s
  where
    calls > 5
    and total_exec_time > 0
    and dbid = (select oid from pg_database where datname = current_database())
    and not upper(s.query) like any (array['DEALLOCATE%', 'SET %', 'RESET %', 'BEGIN%', 'BEGIN;',
      'COMMIT%', 'END%', 'ROLLBACK%', 'SHOW%'])
  group by
    queryid
)
select * from (
  select
    *
  from
    q_data
  where
    total_time > 0
  order by
    total_time desc
  limit 100
) a
union
select * from (
  select
    *
  from
    q_data
  order by
    calls desc
  limit 100
) a
union
select * from (
  select
    *
  from
    q_data
  where
    shared_blks_read > 0
  order by
    shared_blks_read desc
  limit 100
) a
union
select * from (
  select
    *
  from
    q_data
  where
    shared_blks_written > 0
  order by
    shared_blks_written desc
  limit 100
) a
union
select * from (
  select
    *
  from
    q_data
  where
    temp_blks_read > 0
  order by
    temp_blks_read desc
  limit 100
) a
union
select * from (
  select
    *
  from
    q_data
  where
    temp_blks_written > 0
  order by
    temp_blks_written desc
  limit 100
) a;
$sql$,
$sql$
with q_data as (
  select
    (extract(epoch from now()) * 1e9)::int8 as epoch_ns,
    queryid::text as tag_queryid,
    '-' as tag_query,
    array_to_string(array_agg(distinct quote_ident(pg_get_userbyid(userid))), ',') as users,
    sum(s.calls)::int8 as calls,
    round(sum(s.total_exec_time)::numeric, 3)::double precision as total_time,
    sum(shared_blks_hit)::int8 as shared_blks_hit,
    sum(shared_blks_read)::int8 as shared_blks_read,
    sum(shared_blks_written)::int8 as shared_blks_written,
    sum(shared_blks_dirtied)::int8 as shared_blks_dirtied,
    sum(temp_blks_read)::int8 as temp_blks_read,
    sum(temp_blks_written)::int8 as temp_blks_written,
    round(sum(blk_read_time)::numeric, 3)::double precision as blk_read_time,
    round(sum(blk_write_time)::numeric, 3)::double precision as blk_write_time,
    sum(wal_fpi)::int8 as wal_fpi,
    sum(wal_bytes)::int8 as wal_bytes,
    round(sum(s.total_plan_time)::numeric, 3)::double precision as total_plan_time
  from
    pg_stat_statements s
  where
    calls > 5
    and total_exec_time > 0
    and dbid = (select oid from pg_database where datname = current_database())
    and not upper(s.query) like any (array['DEALLOCATE%', 'SET %', 'RESET %', 'BEGIN%', 'BEGIN;',
      'COMMIT%', 'END%', 'ROLLBACK%', 'SHOW%'])
  group by
    queryid
)
select * from (
  select
    *
  from
    q_data
  where
    total_time > 0
  order by
    total_time desc
  limit 100
) a
union
select * from (
  select
    *
  from
    q_data
  order by
    calls desc
  limit 100
) a
union
select * from (
  select
    *
  from
    q_data
  where
    shared_blks_read > 0
  order by
    shared_blks_read desc
  limit 100
) a
union
select * from (
  select
    *
  from
    q_data
  where
    shared_blks_written > 0
  order by
    shared_blks_written desc
  limit 100
) a
union
select * from (
  select
    *
  from
    q_data
  where
    temp_blks_read > 0
  order by
    temp_blks_read desc
  limit 100
) a
union
select * from (
  select
    *
  from
    q_data
  where
    temp_blks_written > 0
  order by
    temp_blks_written desc
  limit 100
) a;
$sql$
);


/* stat_statements_calls - enables to show QPS queries per second. "calls" works without the above wrapper also */

insert into pgwatch2.metric(m_name, m_pg_version_from, m_sql)
values (
'stat_statements_calls',
9.2,
$sql$
select
  (extract(epoch from now()) * 1e9)::int8 as epoch_ns,
  coalesce(sum(calls), 0)::int8 as calls,
  coalesce(round(sum(total_time)::numeric, 3), 0)::float8 as total_time
from
  pg_stat_statements
where
  dbid = (select oid from pg_database where datname = current_database())
;
$sql$
);

insert into pgwatch2.metric(m_name, m_pg_version_from, m_sql)
values (
'stat_statements_calls',
13,
$sql$
select
  (extract(epoch from now()) * 1e9)::int8 as epoch_ns,
  coalesce(sum(calls), 0)::int8 as calls,
  coalesce(round(sum(total_exec_time)::numeric, 3), 0)::float8 as total_time,
  round(sum(total_plan_time)::numeric, 3)::double precision as total_plan_time
from
  pg_stat_statements
where
  dbid = (select oid from pg_database where datname = current_database())
;
$sql$
);


/* buffercache_by_db */
insert into pgwatch2.metric(m_name, m_pg_version_from, m_sql, m_column_attrs)
values (
'buffercache_by_db',
9.2,
$sql$
SELECT
  (extract(epoch from now()) * 1e9)::int8 as epoch_ns,
  datname as tag_database,
  count(*) * (current_setting('block_size')::int8) as size_b
FROM
  pg_buffercache AS b,
  pg_database AS d
WHERE
  d.oid = b.reldatabase
GROUP BY
  datname;
$sql$,
'{"prometheus_gauge_columns": ["size_b"]}'
);

/* buffercache_by_type */
insert into pgwatch2.metric(m_name, m_pg_version_from, m_sql, m_column_attrs)
values (
'buffercache_by_type',
9.2,
$sql$
SELECT
  (extract(epoch from now()) * 1e9)::int8 as epoch_ns,
  CASE
    WHEN relkind = 'r' THEN 'Table'   -- TODO all relkinds covered?
    WHEN relkind = 'i' THEN 'Index'
    WHEN relkind = 't' THEN 'Toast'
    WHEN relkind = 'm' THEN 'Materialized view'
    ELSE 'Other'
  END as tag_relkind,
  count(*) * (current_setting('block_size')::int8) as size_b
FROM
  pg_buffercache AS b,
  pg_class AS d
WHERE
  d.oid = b.relfilenode
GROUP BY
  relkind;
$sql$,
'{"prometheus_gauge_columns": ["size_b"]}'
);


/* stat_ssl */       -- join with backends?
insert into pgwatch2.metric(m_name, m_pg_version_from, m_sql, m_sql_su)
values (
'stat_ssl',
9.5,
$sql$
SELECT
  (extract(epoch from now()) * 1e9)::int8 as epoch_ns,
  ssl,
  count(*)
FROM
  pg_stat_ssl AS s,
  get_stat_activity() AS a
WHERE
  a.pid = s.pid
  AND a.datname = current_database()
GROUP BY
  1, 2
$sql$,
$sql$
SELECT
(extract(epoch from now()) * 1e9)::int8 as epoch_ns,
ssl,
count(*)
    FROM
  pg_stat_ssl AS s,
pg_stat_activity AS a
WHERE
  a.pid = s.pid
  AND a.datname = current_database()
GROUP BY
  1, 2;
$sql$
);


/* database_conflicts */
insert into pgwatch2.metric(m_name, m_pg_version_from, m_standby_only, m_sql)
values (
'database_conflicts',
9.2,
true,
$sql$
SELECT
  (extract(epoch from now()) * 1e9)::int8 as epoch_ns,
  confl_tablespace,
  confl_lock,
  confl_snapshot,
  confl_bufferpin,
  confl_deadlock
FROM
  pg_stat_database_conflicts
WHERE
  datname = current_database();
$sql$
);


/* locks - counts only */

insert into pgwatch2.metric(m_name, m_pg_version_from, m_sql, m_column_attrs)
values (
'locks',
9.0,
$sql$
WITH q_locks AS (
  select
    *
  from
    pg_locks
  where
    pid != pg_backend_pid()
    and database = (select oid from pg_database where datname = current_database())
)
SELECT
  (extract(epoch from now()) * 1e9)::int8 as epoch_ns,
  locktypes AS tag_locktype,
  coalesce((select count(*) FROM q_locks WHERE locktype = locktypes), 0) AS count
FROM
  unnest('{relation, extend, page, tuple, transactionid, virtualxid, object, userlock, advisory}'::text[]) locktypes;
$sql$,
'{"prometheus_gauge_columns": ["count"]}'
);

/* locks - counts only */

insert into pgwatch2.metric(m_name, m_pg_version_from, m_sql, m_column_attrs)
values (
'locks_mode',
9.0,
$sql$
WITH q_locks AS (
  select
    *
  from
    pg_locks
  where
    pid != pg_backend_pid()
    and database = (select oid from pg_database where datname = current_database())
)
SELECT
  (extract(epoch from now()) * 1e9)::int8 as epoch_ns,
  lockmodes AS tag_lockmode,
  coalesce((select count(*) FROM q_locks WHERE mode = lockmodes), 0) AS count
FROM
  unnest('{AccessShareLock, ExclusiveLock, RowShareLock, RowExclusiveLock, ShareLock, ShareRowExclusiveLock,  AccessExclusiveLock, ShareUpdateExclusiveLock}'::text[]) lockmodes;
$sql$,
'{"prometheus_gauge_columns": ["count"]}'
);


/* blocking_locks - based on https://wiki.postgresql.org/wiki/Lock_dependency_information.
 needs fast intervals though as locks are quite volatile normally, thus could be costly */
-- not usable for Prometheus
insert into pgwatch2.metric(m_name, m_pg_version_from, m_sql, m_sql_su)
values (
'blocking_locks',
9.2,
$sql$
SELECT
    (extract(epoch from now()) * 1e9)::int8 AS epoch_ns,
    waiting.locktype           AS tag_waiting_locktype,
    waiting_stm.usename::text  AS tag_waiting_user,
    coalesce(waiting.mode, 'null'::text) AS tag_waiting_mode,
    coalesce(waiting.relation::regclass::text, 'null') AS tag_waiting_table,
    waiting_stm.query          AS waiting_query,
    waiting.pid                AS waiting_pid,
    other.locktype             AS other_locktype,
    other.relation::regclass::text   AS other_table,
    other_stm.query            AS other_query,
    other.mode                 AS other_mode,
    other.pid                  AS other_pid,
    other_stm.usename::text    AS other_user
FROM
    pg_catalog.pg_locks AS waiting
JOIN
    get_stat_activity() AS waiting_stm
    ON (
        waiting_stm.pid = waiting.pid
    )
JOIN
    pg_catalog.pg_locks AS other
    ON (
        (
            waiting."database" = other."database"
        AND waiting.relation  = other.relation
        )
        OR waiting.transactionid = other.transactionid
    )
JOIN
    get_stat_activity() AS other_stm
    ON (
        other_stm.pid = other.pid
    )
WHERE
    NOT waiting.GRANTED
AND
    waiting.pid <> other.pid
AND
    other.GRANTED
AND
    waiting_stm.datname = current_database();
$sql$,
$sql$
WITH sa_snapshot AS (
  select * from pg_stat_activity
  where datname = current_database()
  and not query like 'autovacuum:%'
  and pid != pg_backend_pid()
)
SELECT
    (extract(epoch from now()) * 1e9)::int8 AS epoch_ns,
    waiting.locktype           AS tag_waiting_locktype,
    waiting_stm.usename::text  AS tag_waiting_user,
    coalesce(waiting.mode, 'null'::text) AS tag_waiting_mode,
    coalesce(waiting.relation::regclass::text, 'null') AS tag_waiting_table,
    waiting_stm.query          AS waiting_query,
    waiting.pid                AS waiting_pid,
    other.locktype             AS other_locktype,
    other.relation::regclass::text   AS other_table,
    other_stm.query            AS other_query,
    other.mode                 AS other_mode,
    other.pid                  AS other_pid,
    other_stm.usename::text    AS other_user
FROM
    pg_catalog.pg_locks AS waiting
JOIN
    sa_snapshot AS waiting_stm
    ON (
        waiting_stm.pid = waiting.pid
    )
JOIN
    pg_catalog.pg_locks AS other
    ON (
        (
            waiting."database" = other."database"
        AND waiting.relation  = other.relation
        )
        OR waiting.transactionid = other.transactionid
    )
JOIN
    sa_snapshot AS other_stm
    ON (
        other_stm.pid = other.pid
    )
WHERE
    NOT waiting.GRANTED
AND
    waiting.pid <> other.pid
AND
    other.GRANTED
AND
    waiting_stm.datname = current_database();
$sql$
);


/* approx. bloat - needs pgstattuple extension! superuser or pg_stat_scan_tables/pg_monitor builtin role required */
insert into pgwatch2.metric(m_name, m_pg_version_from, m_master_only, m_sql, m_column_attrs)
values (
'table_bloat_approx_stattuple',
9.5,
true,
$sql$
/* NB! accessing pgstattuple_approx directly requires superuser or pg_stat_scan_tables/pg_monitor builtin roles */
select
  (extract(epoch from now()) * 1e9)::int8 AS epoch_ns,
  quote_ident(n.nspname)||'.'||quote_ident(c.relname) as tag_full_table_name,
  approx_free_percent,
  approx_free_space as approx_free_space_b,
  approx_tuple_count,
  dead_tuple_percent,
  dead_tuple_len as dead_tuple_len_b
from
  pg_class c
  join lateral pgstattuple_approx(c.oid) st on (c.oid not in (select relation from pg_locks where mode = 'AccessExclusiveLock'))  -- skip locked tables,
  join pg_namespace n on n.oid = c.relnamespace
where
  relkind in ('r', 'm')
  and c.relpages >= 128 -- tables > 1mb
  and not n.nspname like any (array[E'pg\\_%', 'information_schema']);
$sql$,
'{"prometheus_all_gauge_columns": true}'
);

/* Stored procedure needed for fetching stat_statements data - needs pg_stat_statements extension enabled on the machine!
 NB! approx_free_percent is just an average. more exact way would be to calculate a weighed average in Go
*/
insert into pgwatch2.metric(m_name, m_pg_version_from, m_sql, m_comment, m_is_helper)
values (
'get_table_bloat_approx',
9.5,
$sql$
BEGIN;

CREATE EXTENSION IF NOT EXISTS pgstattuple;

CREATE OR REPLACE FUNCTION get_table_bloat_approx(
  OUT approx_free_percent double precision, OUT approx_free_space double precision,
  OUT dead_tuple_percent double precision, OUT dead_tuple_len double precision
) AS
$$
    select
      avg(approx_free_percent)::double precision as approx_free_percent,
      sum(approx_free_space)::double precision as approx_free_space,
      avg(dead_tuple_percent)::double precision as dead_tuple_percent,
      sum(dead_tuple_len)::double precision as dead_tuple_len
    from
      pg_class c
      join
      pg_namespace n on n.oid = c.relnamespace
      join lateral pgstattuple_approx(c.oid) on (c.oid not in (select relation from pg_locks where mode = 'AccessExclusiveLock'))  -- skip locked tables
    where
      relkind in ('r', 'm')
      and c.relpages >= 128 -- tables >1mb
      and not n.nspname like any (array[E'pg\\_%', 'information_schema'])
$$ LANGUAGE sql SECURITY DEFINER;

GRANT EXECUTE ON FUNCTION get_table_bloat_approx() TO pgwatch2;
COMMENT ON FUNCTION get_table_bloat_approx() is 'created for pgwatch2';

-- below routine fixes function search_path to only include "more secure" schemas with no "public" CREATE privileges
DO $_$
    DECLARE
        l_secure_schemas_from_search_path text;
    BEGIN
        SELECT string_agg(safe_sp, ', ' ORDER BY rank) INTO l_secure_schemas_from_search_path FROM (
           SELECT quote_ident(nspname) AS safe_sp, rank
           FROM unnest(regexp_split_to_array(current_setting('search_path'), ',')) WITH ORDINALITY AS csp(schema_name, rank)
                    JOIN pg_namespace n
                         ON quote_ident(n.nspname) = CASE WHEN schema_name = '"$user"' THEN quote_ident(user) ELSE trim(schema_name) END
           WHERE NOT has_schema_privilege('public', n.oid, 'CREATE')
        ) x;

        IF coalesce(l_secure_schemas_from_search_path, '') = '' THEN
            RAISE NOTICE 'search_path = %', current_setting('search_path');
            RAISE EXCEPTION $$get_table_bloat_approx() SECURITY DEFINER helper will not be created as all schemas on search_path are unsecured where all users can create objects -
              execute 'REVOKE CREATE ON SCHEMA $my_schema FROM public' to tighten security or comment out the DO block to disable the check$$;
        ELSE
            RAISE NOTICE '%', format($$ALTER FUNCTION get_table_bloat_approx() SET search_path TO %s$$, l_secure_schemas_from_search_path);
            EXECUTE format($$ALTER FUNCTION get_table_bloat_approx() SET search_path TO %s$$, l_secure_schemas_from_search_path);
        END IF;
    END;
$_$;

COMMIT;
$sql$,
'for internal usage - when connecting user is marked as superuser then the daemon will automatically try to create the needed helpers on the monitored db',
true
);

insert into pgwatch2.metric(m_name, m_pg_version_from, m_sql, m_is_helper)
values (
'get_table_bloat_approx_sql',
9.0,
$sql$
-- small modifications to SQL from https://github.com/ioguix/pgsql-bloat-estimation
-- NB! monitoring user needs SELECT grant on all tables or a SECURITY DEFINER wrapper around that SQL

BEGIN;

CREATE OR REPLACE FUNCTION get_table_bloat_approx_sql(
      OUT full_table_name text,
      OUT approx_bloat_percent double precision,
      OUT approx_bloat_bytes double precision,
      OUT fillfactor integer
    ) RETURNS SETOF RECORD
LANGUAGE sql
SECURITY DEFINER
AS $$

SELECT
  quote_ident(schemaname)||'.'||quote_ident(tblname) as full_table_name,
  bloat_ratio,
  bloat_size,
  fillfactor
FROM (

/* WARNING: executed with a non-superuser role, the query inspect only tables you are granted to read.
* This query is compatible with PostgreSQL 9.0 and more
*/
         SELECT current_database(),
                schemaname,
                tblname,
                bs * tblpages                  AS real_size,
                (tblpages - est_tblpages) * bs AS extra_size,
                CASE
                    WHEN tblpages - est_tblpages > 0
                        THEN 100 * (tblpages - est_tblpages) / tblpages::float
                    ELSE 0
                    END                        AS extra_ratio,
                fillfactor,
                CASE
                    WHEN tblpages - est_tblpages_ff > 0
                        THEN (tblpages - est_tblpages_ff) * bs
                    ELSE 0
                    END                        AS bloat_size,
                CASE
                    WHEN tblpages - est_tblpages_ff > 0
                        THEN 100 * (tblpages - est_tblpages_ff) / tblpages::float
                    ELSE 0
                    END                        AS bloat_ratio,
                is_na
                -- , (pst).free_percent + (pst).dead_tuple_percent AS real_frag
         FROM (
                  SELECT ceil(reltuples / ((bs - page_hdr) / tpl_size)) + ceil(toasttuples / 4)                      AS est_tblpages,
                         ceil(reltuples / ((bs - page_hdr) * fillfactor / (tpl_size * 100))) +
                         ceil(toasttuples / 4)                                                                       AS est_tblpages_ff,
                         tblpages,
                         fillfactor,
                         bs,
                         tblid,
                         schemaname,
                         tblname,
                         heappages,
                         toastpages,
                         is_na
                         -- , stattuple.pgstattuple(tblid) AS pst
                  FROM (
                           SELECT (4 + tpl_hdr_size + tpl_data_size + (2 * ma)
                               - CASE WHEN tpl_hdr_size % ma = 0 THEN ma ELSE tpl_hdr_size % ma END
                               - CASE
                                     WHEN ceil(tpl_data_size)::int % ma = 0 THEN ma
                                     ELSE ceil(tpl_data_size)::int % ma END
                                      )                    AS tpl_size,
                                  bs - page_hdr            AS size_per_block,
                                  (heappages + toastpages) AS tblpages,
                                  heappages,
                                  toastpages,
                                  reltuples,
                                  toasttuples,
                                  bs,
                                  page_hdr,
                                  tblid,
                                  schemaname,
                                  tblname,
                                  fillfactor,
                                  is_na
                           FROM (
                                    SELECT tbl.oid                                                           AS tblid,
                                           ns.nspname                                                        AS schemaname,
                                           tbl.relname                                                       AS tblname,
                                           tbl.reltuples,
                                           tbl.relpages                                                      AS heappages,
                                           coalesce(toast.relpages, 0)                                       AS toastpages,
                                           coalesce(toast.reltuples, 0)                                      AS toasttuples,
                                           coalesce(substring(
                                                            array_to_string(tbl.reloptions, ' ')
                                                            FROM 'fillfactor=([0-9]+)')::smallint,
                                                    100)                                                     AS fillfactor,
                                           current_setting('block_size')::numeric                            AS bs,
                                           CASE
                                               WHEN version() ~ 'mingw32' OR version() ~ '64-bit|x86_64|ppc64|ia64|amd64'
                                                   THEN 8
                                               ELSE 4 END                                                    AS ma,
                                           24                                                                AS page_hdr,
                                           23 + CASE
                                                    WHEN MAX(coalesce(null_frac, 0)) > 0 THEN (7 + count(*)) / 8
                                                    ELSE 0::int END
                                               +
                                           CASE WHEN tbl.relhasoids THEN 4 ELSE 0 END                        AS tpl_hdr_size,
                                           sum((1 - coalesce(s.null_frac, 0)) * coalesce(s.avg_width, 1024)) AS tpl_data_size,
                                           bool_or(att.atttypid = 'pg_catalog.name'::regtype)
                                               OR count(att.attname) <> count(s.attname)                     AS is_na
                                    FROM pg_attribute AS att
                                             JOIN pg_class AS tbl ON att.attrelid = tbl.oid
                                             JOIN pg_namespace AS ns ON ns.oid = tbl.relnamespace
                                             LEFT JOIN pg_stats AS s ON s.schemaname = ns.nspname
                                        AND s.tablename = tbl.relname AND s.inherited = false AND
                                                                        s.attname = att.attname
                                             LEFT JOIN pg_class AS toast ON tbl.reltoastrelid = toast.oid
                                    WHERE att.attnum > 0
                                      AND NOT att.attisdropped
                                      AND tbl.relkind IN ('r', 'm')
                                      AND ns.nspname != 'information_schema'
                                    GROUP BY 1, 2, 3, 4, 5, 6, 7, 8, 9, 10, tbl.relhasoids
                                    ORDER BY 2, 3
                                ) AS s
                       ) AS s2
              ) AS s3
         WHERE NOT is_na
 ) s4
$$;

GRANT EXECUTE ON FUNCTION get_table_bloat_approx_sql() TO pgwatch2;
COMMENT ON FUNCTION get_table_bloat_approx_sql() is 'created for pgwatch2';

-- below routine fixes function search_path to only include "more secure" schemas with no "public" CREATE privileges
DO $_$
    DECLARE
        l_secure_schemas_from_search_path text;
    BEGIN
        SELECT string_agg(safe_sp, ', ' ORDER BY rank) INTO l_secure_schemas_from_search_path FROM (
           SELECT quote_ident(nspname) AS safe_sp, rank
           FROM unnest(regexp_split_to_array(current_setting('search_path'), ',')) WITH ORDINALITY AS csp(schema_name, rank)
                    JOIN pg_namespace n
                         ON quote_ident(n.nspname) = CASE WHEN schema_name = '"$user"' THEN quote_ident(user) ELSE trim(schema_name) END
           WHERE NOT has_schema_privilege('public', n.oid, 'CREATE')
        ) x;

        IF coalesce(l_secure_schemas_from_search_path, '') = '' THEN
            RAISE NOTICE 'search_path = %', current_setting('search_path');
            RAISE EXCEPTION $$get_table_bloat_approx_sql() SECURITY DEFINER helper will not be created as all schemas on search_path are unsecured where all users can create objects -
              execute 'REVOKE CREATE ON SCHEMA $my_schema FROM public' to tighten security or comment out the DO block to disable the check$$;
        ELSE
            RAISE NOTICE '%', format($$ALTER FUNCTION get_table_bloat_approx_sql() SET search_path TO %s$$, l_secure_schemas_from_search_path);
            EXECUTE format($$ALTER FUNCTION get_table_bloat_approx_sql() SET search_path TO %s$$, l_secure_schemas_from_search_path);
        END IF;
    END;
$_$;

COMMIT;
$sql$,
true
);

insert into pgwatch2.metric(m_name, m_pg_version_from, m_sql, m_is_helper)
values (
'get_table_bloat_approx_sql',
12,
$sql$
-- small modifications to SQL from https://github.com/ioguix/pgsql-bloat-estimation
-- NB! monitoring user needs SELECT grant on all tables or a SECURITY DEFINER wrapper around that SQL

BEGIN;

CREATE OR REPLACE FUNCTION get_table_bloat_approx_sql(
      OUT full_table_name text,
      OUT approx_bloat_percent double precision,
      OUT approx_bloat_bytes double precision,
      OUT fillfactor integer
    ) RETURNS SETOF RECORD
LANGUAGE sql
SECURITY DEFINER
AS $$

SELECT
  quote_ident(schemaname)||'.'||quote_ident(tblname) as full_table_name,
  bloat_ratio,
  bloat_size,
  fillfactor
FROM (

/* WARNING: executed with a non-superuser role, the query inspect only tables you are granted to read.
* This query is compatible with PostgreSQL 9.0 and more
*/
         SELECT current_database(),
                schemaname,
                tblname,
                bs * tblpages                  AS real_size,
                (tblpages - est_tblpages) * bs AS extra_size,
                CASE
                    WHEN tblpages - est_tblpages > 0
                        THEN 100 * (tblpages - est_tblpages) / tblpages::float
                    ELSE 0
                    END                        AS extra_ratio,
                fillfactor,
                CASE
                    WHEN tblpages - est_tblpages_ff > 0
                        THEN (tblpages - est_tblpages_ff) * bs
                    ELSE 0
                    END                        AS bloat_size,
                CASE
                    WHEN tblpages - est_tblpages_ff > 0
                        THEN 100 * (tblpages - est_tblpages_ff) / tblpages::float
                    ELSE 0
                    END                        AS bloat_ratio,
                is_na
                -- , (pst).free_percent + (pst).dead_tuple_percent AS real_frag
         FROM (
                  SELECT ceil(reltuples / ((bs - page_hdr) / tpl_size)) + ceil(toasttuples / 4)                      AS est_tblpages,
                         ceil(reltuples / ((bs - page_hdr) * fillfactor / (tpl_size * 100))) +
                         ceil(toasttuples / 4)                                                                       AS est_tblpages_ff,
                         tblpages,
                         fillfactor,
                         bs,
                         tblid,
                         schemaname,
                         tblname,
                         heappages,
                         toastpages,
                         is_na
                         -- , stattuple.pgstattuple(tblid) AS pst
                  FROM (
                           SELECT (4 + tpl_hdr_size + tpl_data_size + (2 * ma)
                               - CASE WHEN tpl_hdr_size % ma = 0 THEN ma ELSE tpl_hdr_size % ma END
                               - CASE
                                     WHEN ceil(tpl_data_size)::int % ma = 0 THEN ma
                                     ELSE ceil(tpl_data_size)::int % ma END
                                      )                    AS tpl_size,
                                  bs - page_hdr            AS size_per_block,
                                  (heappages + toastpages) AS tblpages,
                                  heappages,
                                  toastpages,
                                  reltuples,
                                  toasttuples,
                                  bs,
                                  page_hdr,
                                  tblid,
                                  schemaname,
                                  tblname,
                                  fillfactor,
                                  is_na
                           FROM (
                                    SELECT tbl.oid                                                           AS tblid,
                                           ns.nspname                                                        AS schemaname,
                                           tbl.relname                                                       AS tblname,
                                           tbl.reltuples,
                                           tbl.relpages                                                      AS heappages,
                                           coalesce(toast.relpages, 0)                                       AS toastpages,
                                           coalesce(toast.reltuples, 0)                                      AS toasttuples,
                                           coalesce(substring(
                                                            array_to_string(tbl.reloptions, ' ')
                                                            FROM 'fillfactor=([0-9]+)')::smallint,
                                                    100)                                                     AS fillfactor,
                                           current_setting('block_size')::numeric                            AS bs,
                                           CASE
                                               WHEN version() ~ 'mingw32' OR version() ~ '64-bit|x86_64|ppc64|ia64|amd64'
                                                   THEN 8
                                               ELSE 4 END                                                    AS ma,
                                           24                                                                AS page_hdr,
                                           23 + CASE
                                                    WHEN MAX(coalesce(null_frac, 0)) > 0 THEN (7 + count(*)) / 8
                                                    ELSE 0::int END
                                               +
                                           0                                                                 AS tpl_hdr_size,
                                           sum((1 - coalesce(s.null_frac, 0)) * coalesce(s.avg_width, 1024)) AS tpl_data_size,
                                           bool_or(att.atttypid = 'pg_catalog.name'::regtype)
                                               OR count(att.attname) <> count(s.attname)                     AS is_na
                                    FROM pg_attribute AS att
                                             JOIN pg_class AS tbl ON att.attrelid = tbl.oid
                                             JOIN pg_namespace AS ns ON ns.oid = tbl.relnamespace
                                             LEFT JOIN pg_stats AS s ON s.schemaname = ns.nspname
                                        AND s.tablename = tbl.relname AND s.inherited = false AND
                                                                        s.attname = att.attname
                                             LEFT JOIN pg_class AS toast ON tbl.reltoastrelid = toast.oid
                                    WHERE att.attnum > 0
                                      AND NOT att.attisdropped
                                      AND tbl.relkind IN ('r', 'm')
                                      AND ns.nspname != 'information_schema'
                                    GROUP BY 1, 2, 3, 4, 5, 6, 7, 8, 9, 10
                                    ORDER BY 2, 3
                                ) AS s
                       ) AS s2
              ) AS s3
         WHERE NOT is_na
 ) s4
$$;

GRANT EXECUTE ON FUNCTION get_table_bloat_approx_sql() TO pgwatch2;
COMMENT ON FUNCTION get_table_bloat_approx_sql() is 'created for pgwatch2';

-- below routine fixes function search_path to only include "more secure" schemas with no "public" CREATE privileges
DO $_$
    DECLARE
        l_secure_schemas_from_search_path text;
    BEGIN
        SELECT string_agg(safe_sp, ', ' ORDER BY rank) INTO l_secure_schemas_from_search_path FROM (
           SELECT quote_ident(nspname) AS safe_sp, rank
           FROM unnest(regexp_split_to_array(current_setting('search_path'), ',')) WITH ORDINALITY AS csp(schema_name, rank)
                    JOIN pg_namespace n
                         ON quote_ident(n.nspname) = CASE WHEN schema_name = '"$user"' THEN quote_ident(user) ELSE trim(schema_name) END
           WHERE NOT has_schema_privilege('public', n.oid, 'CREATE')
        ) x;

        IF coalesce(l_secure_schemas_from_search_path, '') = '' THEN
            RAISE NOTICE 'search_path = %', current_setting('search_path');
            RAISE EXCEPTION $$get_table_bloat_approx_sql() SECURITY DEFINER helper will not be created as all schemas on search_path are unsecured where all users can create objects -
              execute 'REVOKE CREATE ON SCHEMA $my_schema FROM public' to tighten security or comment out the DO block to disable the check$$;
        ELSE
            RAISE NOTICE '%', format($$ALTER FUNCTION get_table_bloat_approx_sql() SET search_path TO %s$$, l_secure_schemas_from_search_path);
            EXECUTE format($$ALTER FUNCTION get_table_bloat_approx_sql() SET search_path TO %s$$, l_secure_schemas_from_search_path);
        END IF;
    END;
$_$;

COMMIT;
$sql$,
true
);

/* approx. bloat summary */
insert into pgwatch2.metric(m_name, m_pg_version_from, m_master_only, m_sql, m_column_attrs, m_sql_su)
values (
'table_bloat_approx_summary',
9.5,
true,
$sql$
select
  (extract(epoch from now()) * 1e9)::int8 as epoch_ns,
  approx_free_percent,
  approx_free_space as approx_free_space_b,
  dead_tuple_percent,
  dead_tuple_len as dead_tuple_len_b
from
  get_table_bloat_approx()
where
  approx_free_space > 0
$sql$,
'{"prometheus_all_gauge_columns": true}',
$sql$
with table_bloat_approx as (
    select
        avg(approx_free_percent)::double precision as approx_free_percent,
        sum(approx_free_space)::double precision as approx_free_space,
        avg(dead_tuple_percent)::double precision as dead_tuple_percent,
        sum(dead_tuple_len)::double precision as dead_tuple_len
    from
        pg_class c
            join
        pg_namespace n on n.oid = c.relnamespace
            join lateral pgstattuple_approx(c.oid) on (c.oid not in (select relation from pg_locks where mode = 'AccessExclusiveLock'))  -- skip locked tables
    where
        relkind in ('r', 'm')
        and c.relpages >= 128 -- tables >1mb
        and not n.nspname like any (array[E'pg\\_%', 'information_schema'])
)
select
  (extract(epoch from now()) * 1e9)::int8 as epoch_ns,
  approx_free_percent,
  approx_free_space as approx_free_space_b,
  dead_tuple_percent,
  dead_tuple_len as dead_tuple_len_b
from
  table_bloat_approx
where
  approx_free_space > 0;
$sql$
);


insert into pgwatch2.metric(m_name, m_pg_version_from, m_master_only, m_sql, m_column_attrs)
values (
'table_bloat_approx_summary',
10,
true,
$sql$
/* NB! accessing pgstattuple_approx directly requires superuser or pg_stat_scan_tables/pg_monitor builtin roles or
   execute grant on pgstattuple_approx(regclass)
*/
with table_bloat_approx as (
    select
        avg(approx_free_percent)::double precision as approx_free_percent,
        sum(approx_free_space)::double precision as approx_free_space,
        avg(dead_tuple_percent)::double precision as dead_tuple_percent,
        sum(dead_tuple_len)::double precision as dead_tuple_len
    from
        pg_class c
            join
        pg_namespace n on n.oid = c.relnamespace
            join lateral pgstattuple_approx(c.oid) on (c.oid not in (select relation from pg_locks where mode = 'AccessExclusiveLock'))  -- skip locked tables
    where
        relkind in ('r', 'm')
        and c.relpages >= 128 -- tables >1mb
        and not n.nspname != 'information_schema'
)
select
    (extract(epoch from now()) * 1e9)::int8 as epoch_ns,
    approx_free_percent,
    approx_free_space as approx_free_space_b,
    dead_tuple_percent,
    dead_tuple_len as dead_tuple_len_b
from
    table_bloat_approx
where
     approx_free_space > 0;

$sql$,
'{"prometheus_all_gauge_columns": true}'
);

/* approx. bloat summary pure SQL estimate */
insert into pgwatch2.metric(m_name, m_pg_version_from, m_master_only, m_sql, m_column_attrs, m_sql_su)
values (
'table_bloat_approx_summary_sql',
9.0,
true,
$sql$
WITH q_bloat AS (
    select * from get_table_bloat_approx_sql()
)
SELECT
    (extract(epoch from now()) * 1e9)::int8 as epoch_ns,
    (select sum(approx_bloat_bytes) from q_bloat) as approx_table_bloat_b,
    ((select sum(approx_bloat_bytes) from q_bloat) * 100 / pg_database_size(current_database()))::int8 as approx_bloat_percentage
;
$sql$,
'{"prometheus_all_gauge_columns": true}',
$sql$
WITH q_bloat AS (
    SELECT
                quote_ident(schemaname)||'.'||quote_ident(tblname) as full_table_name,
                bloat_ratio as approx_bloat_percent,
                bloat_size as approx_bloat_bytes,
                fillfactor
    FROM (

/* WARNING: executed with a non-superuser role, the query inspect only tables you are granted to read.
* This query is compatible with PostgreSQL 9.0 and more
*/
             SELECT current_database(),
                    schemaname,
                    tblname,
                    bs * tblpages                  AS real_size,
                    (tblpages - est_tblpages) * bs AS extra_size,
                    CASE
                        WHEN tblpages - est_tblpages > 0
                            THEN 100 * (tblpages - est_tblpages) / tblpages::float
                        ELSE 0
                        END                        AS extra_ratio,
                    fillfactor,
                    CASE
                        WHEN tblpages - est_tblpages_ff > 0
                            THEN (tblpages - est_tblpages_ff) * bs
                        ELSE 0
                        END                        AS bloat_size,
                    CASE
                        WHEN tblpages - est_tblpages_ff > 0
                            THEN 100 * (tblpages - est_tblpages_ff) / tblpages::float
                        ELSE 0
                        END                        AS bloat_ratio,
                    is_na
                    -- , (pst).free_percent + (pst).dead_tuple_percent AS real_frag
             FROM (
                      SELECT ceil(reltuples / ((bs - page_hdr) / tpl_size)) + ceil(toasttuples / 4)                      AS est_tblpages,
                             ceil(reltuples / ((bs - page_hdr) * fillfactor / (tpl_size * 100))) +
                             ceil(toasttuples / 4)                                                                       AS est_tblpages_ff,
                             tblpages,
                             fillfactor,
                             bs,
                             tblid,
                             schemaname,
                             tblname,
                             heappages,
                             toastpages,
                             is_na
                             -- , stattuple.pgstattuple(tblid) AS pst
                      FROM (
                               SELECT (4 + tpl_hdr_size + tpl_data_size + (2 * ma)
                                   - CASE WHEN tpl_hdr_size % ma = 0 THEN ma ELSE tpl_hdr_size % ma END
                                   - CASE
                                         WHEN ceil(tpl_data_size)::int % ma = 0 THEN ma
                                         ELSE ceil(tpl_data_size)::int % ma END
                                          )                    AS tpl_size,
                                      bs - page_hdr            AS size_per_block,
                                      (heappages + toastpages) AS tblpages,
                                      heappages,
                                      toastpages,
                                      reltuples,
                                      toasttuples,
                                      bs,
                                      page_hdr,
                                      tblid,
                                      schemaname,
                                      tblname,
                                      fillfactor,
                                      is_na
                               FROM (
                                        SELECT tbl.oid                                                           AS tblid,
                                               ns.nspname                                                        AS schemaname,
                                               tbl.relname                                                       AS tblname,
                                               tbl.reltuples,
                                               tbl.relpages                                                      AS heappages,
                                               coalesce(toast.relpages, 0)                                       AS toastpages,
                                               coalesce(toast.reltuples, 0)                                      AS toasttuples,
                                               coalesce(substring(
                                                                array_to_string(tbl.reloptions, ' ')
                                                                FROM 'fillfactor=([0-9]+)')::smallint,
                                                        100)                                                     AS fillfactor,
                                               current_setting('block_size')::numeric                            AS bs,
                                               CASE
                                                   WHEN version() ~ 'mingw32' OR version() ~ '64-bit|x86_64|ppc64|ia64|amd64'
                                                       THEN 8
                                                   ELSE 4 END                                                    AS ma,
                                               24                                                                AS page_hdr,
                                               23 + CASE
                                                        WHEN MAX(coalesce(null_frac, 0)) > 0 THEN (7 + count(*)) / 8
                                                        ELSE 0::int END
                                                   +
                                               CASE WHEN tbl.relhasoids THEN 4 ELSE 0 END                        AS tpl_hdr_size,
                                               sum((1 - coalesce(s.null_frac, 0)) * coalesce(s.avg_width, 1024)) AS tpl_data_size,
                                               bool_or(att.atttypid = 'pg_catalog.name'::regtype)
                                                   OR count(att.attname) <> count(s.attname)                     AS is_na
                                        FROM pg_attribute AS att
                                                 JOIN pg_class AS tbl ON att.attrelid = tbl.oid
                                                 JOIN pg_namespace AS ns ON ns.oid = tbl.relnamespace
                                                 LEFT JOIN pg_stats AS s ON s.schemaname = ns.nspname
                                            AND s.tablename = tbl.relname AND s.inherited = false AND
                                                                            s.attname = att.attname
                                                 LEFT JOIN pg_class AS toast ON tbl.reltoastrelid = toast.oid
                                        WHERE att.attnum > 0
                                          AND NOT att.attisdropped
                                          AND tbl.relkind IN ('r', 'm')
                                          AND ns.nspname != 'information_schema'
                                        GROUP BY 1, 2, 3, 4, 5, 6, 7, 8, 9, 10, tbl.relhasoids
                                        ORDER BY 2, 3
                                    ) AS s
                           ) AS s2
                  ) AS s3
             -- WHERE NOT is_na
         ) s4
)
SELECT
    (extract(epoch from now()) * 1e9)::int8 as epoch_ns,
    (select sum(approx_bloat_bytes) from q_bloat) as approx_table_bloat_b,
    ((select sum(approx_bloat_bytes) from q_bloat) * 100 / pg_database_size(current_database()))::int8 as approx_bloat_percentage;
$sql$
);

insert into pgwatch2.metric(m_name, m_pg_version_from, m_master_only, m_sql, m_column_attrs, m_sql_su)
values (
'table_bloat_approx_summary_sql',
12,
true,
$sql$
WITH q_bloat AS (
    select * from get_table_bloat_approx_sql()
)
SELECT
    (extract(epoch from now()) * 1e9)::int8 as epoch_ns,
    (select sum(approx_bloat_bytes) from q_bloat) as approx_table_bloat_b,
    ((select sum(approx_bloat_bytes) from q_bloat) * 100 / pg_database_size(current_database()))::int8 as approx_bloat_percentage
;
$sql$,
'{"prometheus_all_gauge_columns": true}',
$sql$
WITH q_bloat AS (
    SELECT quote_ident(schemaname) || '.' || quote_ident(tblname) as full_table_name,
           bloat_ratio                                            as approx_bloat_percent,
           bloat_size                                             as approx_bloat_bytes,
           fillfactor
    FROM (

/* WARNING: executed with a non-superuser role, the query inspect only tables you are granted to read.
* This query is compatible with PostgreSQL 9.0 and more
*/
             SELECT current_database(),
                    schemaname,
                    tblname,
                    bs * tblpages                  AS real_size,
                    (tblpages - est_tblpages) * bs AS extra_size,
                    CASE
                        WHEN tblpages - est_tblpages > 0
                            THEN 100 * (tblpages - est_tblpages) / tblpages::float
                        ELSE 0
                        END                        AS extra_ratio,
                    fillfactor,
                    CASE
                        WHEN tblpages - est_tblpages_ff > 0
                            THEN (tblpages - est_tblpages_ff) * bs
                        ELSE 0
                        END                        AS bloat_size,
                    CASE
                        WHEN tblpages - est_tblpages_ff > 0
                            THEN 100 * (tblpages - est_tblpages_ff) / tblpages::float
                        ELSE 0
                        END                        AS bloat_ratio,
                    is_na
                    -- , (pst).free_percent + (pst).dead_tuple_percent AS real_frag
             FROM (
                      SELECT ceil(reltuples / ((bs - page_hdr) / tpl_size)) + ceil(toasttuples / 4) AS est_tblpages,
                             ceil(reltuples / ((bs - page_hdr) * fillfactor / (tpl_size * 100))) +
                             ceil(toasttuples / 4)                                                  AS est_tblpages_ff,
                             tblpages,
                             fillfactor,
                             bs,
                             tblid,
                             schemaname,
                             tblname,
                             heappages,
                             toastpages,
                             is_na
                             -- , stattuple.pgstattuple(tblid) AS pst
                      FROM (
                               SELECT (4 + tpl_hdr_size + tpl_data_size + (2 * ma)
                                   - CASE WHEN tpl_hdr_size % ma = 0 THEN ma ELSE tpl_hdr_size % ma END
                                   - CASE
                                         WHEN ceil(tpl_data_size)::int % ma = 0 THEN ma
                                         ELSE ceil(tpl_data_size)::int % ma END
                                          )                    AS tpl_size,
                                      bs - page_hdr            AS size_per_block,
                                      (heappages + toastpages) AS tblpages,
                                      heappages,
                                      toastpages,
                                      reltuples,
                                      toasttuples,
                                      bs,
                                      page_hdr,
                                      tblid,
                                      schemaname,
                                      tblname,
                                      fillfactor,
                                      is_na
                               FROM (
                                        SELECT tbl.oid                                                           AS tblid,
                                               ns.nspname                                                        AS schemaname,
                                               tbl.relname                                                       AS tblname,
                                               tbl.reltuples,
                                               tbl.relpages                                                      AS heappages,
                                               coalesce(toast.relpages, 0)                                       AS toastpages,
                                               coalesce(toast.reltuples, 0)                                      AS toasttuples,
                                               coalesce(substring(
                                                                array_to_string(tbl.reloptions, ' ')
                                                                FROM 'fillfactor=([0-9]+)')::smallint,
                                                        100)                                                     AS fillfactor,
                                               current_setting('block_size')::numeric                            AS bs,
                                               CASE
                                                   WHEN version() ~ 'mingw32' OR version() ~ '64-bit|x86_64|ppc64|ia64|amd64'
                                                       THEN 8
                                                   ELSE 4 END                                                    AS ma,
                                               24                                                                AS page_hdr,
                                               23 + CASE
                                                        WHEN MAX(coalesce(null_frac, 0)) > 0 THEN (7 + count(*)) / 8
                                                        ELSE 0::int END
                                                   +
                                               0                                                                 AS tpl_hdr_size,
                                               sum((1 - coalesce(s.null_frac, 0)) * coalesce(s.avg_width, 1024)) AS tpl_data_size,
                                               bool_or(att.atttypid = 'pg_catalog.name'::regtype)
                                                   OR
                                               count(att.attname) <> count(s.attname)                            AS is_na
                                        FROM pg_attribute AS att
                                                 JOIN pg_class AS tbl ON att.attrelid = tbl.oid
                                                 JOIN pg_namespace AS ns ON ns.oid = tbl.relnamespace
                                                 LEFT JOIN pg_stats AS s ON s.schemaname = ns.nspname
                                            AND s.tablename = tbl.relname AND s.inherited = false AND
                                                                            s.attname = att.attname
                                                 LEFT JOIN pg_class AS toast ON tbl.reltoastrelid = toast.oid
                                        WHERE att.attnum > 0
                                          AND NOT att.attisdropped
                                          AND tbl.relkind IN ('r', 'm')
                                          AND ns.nspname != 'information_schema'
                                        GROUP BY 1, 2, 3, 4, 5, 6, 7, 8, 9, 10
                                        ORDER BY 2, 3
                                    ) AS s
                           ) AS s2
                  ) AS s3
             -- WHERE NOT is_na
         ) s4
)
SELECT
    (extract(epoch from now()) * 1e9)::int8 as epoch_ns,
    (select sum(approx_bloat_bytes) from q_bloat) as approx_table_bloat_b,
    ((select sum(approx_bloat_bytes) from q_bloat) * 100 / pg_database_size(current_database()))::int8 as approx_bloat_percentage;
$sql$
);

/* "parent" setting for all of the below "*_hashes" metrics. only this parent "change_events" metric should be used in configs! */
insert into pgwatch2.metric(m_name, m_pg_version_from,m_sql)
values (
'change_events',
9.0,
$sql$
$sql$
);

/* sproc hashes for change detection */
insert into pgwatch2.metric(m_name, m_pg_version_from,m_sql)
values (
'sproc_hashes',
9.0,
$sql$
select
  (extract(epoch from now()) * 1e9)::int8 as epoch_ns,
  p.oid::text as tag_oid,
  quote_ident(nspname)||'.'||quote_ident(proname) as tag_sproc,
  md5(prosrc)
from
  pg_proc p
  join
  pg_namespace n on n.oid = pronamespace
where
  not nspname like any(array[E'pg\\_%', 'information_schema']);
$sql$
);

/* table (and view) hashes for change detection  */
insert into pgwatch2.metric(m_name, m_pg_version_from, m_sql)
values (
'table_hashes',
9.0,
$sql$
select
  (extract(epoch from now()) * 1e9)::int8 as epoch_ns,
  quote_ident(table_schema)||'.'||quote_ident(table_name) as tag_table,
  md5((array_agg((c.*)::text order by ordinal_position))::text)
from (
         SELECT current_database()::information_schema.sql_identifier AS table_catalog, nc.nspname::information_schema.sql_identifier AS table_schema, c.relname::information_schema.sql_identifier AS table_name, a.attname::information_schema.sql_identifier AS column_name, a.attnum::information_schema.cardinal_number AS ordinal_position, pg_get_expr(ad.adbin, ad.adrelid)::information_schema.character_data AS column_default,
                CASE
                    WHEN a.attnotnull OR t.typtype = 'd'::"char" AND t.typnotnull THEN 'NO'::text
                    ELSE 'YES'::text
                    END::information_schema.yes_or_no AS is_nullable,
                CASE
                    WHEN t.typtype = 'd'::"char" THEN
                        CASE
                            WHEN bt.typelem <> 0::oid AND bt.typlen = (-1) THEN 'ARRAY'::text
                            WHEN nbt.nspname = 'pg_catalog'::name THEN format_type(t.typbasetype, NULL::integer)
                            ELSE 'USER-DEFINED'::text
                            END
                    ELSE
                        CASE
                            WHEN t.typelem <> 0::oid AND t.typlen = (-1) THEN 'ARRAY'::text
                            WHEN nt.nspname = 'pg_catalog'::name THEN format_type(a.atttypid, NULL::integer)
                            ELSE 'USER-DEFINED'::text
                            END
                    END::information_schema.character_data AS data_type, information_schema._pg_char_max_length(information_schema._pg_truetypid(a.*, t.*), information_schema._pg_truetypmod(a.*, t.*))::information_schema.cardinal_number AS character_maximum_length, information_schema._pg_char_octet_length(information_schema._pg_truetypid(a.*, t.*), information_schema._pg_truetypmod(a.*, t.*))::information_schema.cardinal_number AS character_octet_length, information_schema._pg_numeric_precision(information_schema._pg_truetypid(a.*, t.*), information_schema._pg_truetypmod(a.*, t.*))::information_schema.cardinal_number AS numeric_precision, information_schema._pg_numeric_precision_radix(information_schema._pg_truetypid(a.*, t.*), information_schema._pg_truetypmod(a.*, t.*))::information_schema.cardinal_number AS numeric_precision_radix, information_schema._pg_numeric_scale(information_schema._pg_truetypid(a.*, t.*), information_schema._pg_truetypmod(a.*, t.*))::information_schema.cardinal_number AS numeric_scale, information_schema._pg_datetime_precision(information_schema._pg_truetypid(a.*, t.*), information_schema._pg_truetypmod(a.*, t.*))::information_schema.cardinal_number AS datetime_precision, NULL::character varying::information_schema.character_data AS interval_type, NULL::character varying::information_schema.character_data AS interval_precision, NULL::character varying::information_schema.sql_identifier AS character_set_catalog, NULL::character varying::information_schema.sql_identifier AS character_set_schema, NULL::character varying::information_schema.sql_identifier AS character_set_name, NULL::character varying::information_schema.sql_identifier AS collation_catalog, NULL::character varying::information_schema.sql_identifier AS collation_schema, NULL::character varying::information_schema.sql_identifier AS collation_name,
                CASE
                    WHEN t.typtype = 'd'::"char" THEN current_database()
                    ELSE NULL::name
                    END::information_schema.sql_identifier AS domain_catalog,
                CASE
                    WHEN t.typtype = 'd'::"char" THEN nt.nspname
                    ELSE NULL::name
                    END::information_schema.sql_identifier AS domain_schema,
                CASE
                    WHEN t.typtype = 'd'::"char" THEN t.typname
                    ELSE NULL::name
                    END::information_schema.sql_identifier AS domain_name, current_database()::information_schema.sql_identifier AS udt_catalog, COALESCE(nbt.nspname, nt.nspname)::information_schema.sql_identifier AS udt_schema, COALESCE(bt.typname, t.typname)::information_schema.sql_identifier AS udt_name, NULL::character varying::information_schema.sql_identifier AS scope_catalog, NULL::character varying::information_schema.sql_identifier AS scope_schema, NULL::character varying::information_schema.sql_identifier AS scope_name, NULL::integer::information_schema.cardinal_number AS maximum_cardinality, a.attnum::information_schema.sql_identifier AS dtd_identifier, 'NO'::character varying::information_schema.yes_or_no AS is_self_referencing, 'NO'::character varying::information_schema.yes_or_no AS is_identity, NULL::character varying::information_schema.character_data AS identity_generation, NULL::character varying::information_schema.character_data AS identity_start, NULL::character varying::information_schema.character_data AS identity_increment, NULL::character varying::information_schema.character_data AS identity_maximum, NULL::character varying::information_schema.character_data AS identity_minimum, NULL::character varying::information_schema.yes_or_no AS identity_cycle, 'NEVER'::character varying::information_schema.character_data AS is_generated, NULL::character varying::information_schema.character_data AS generation_expression,
                CASE
                    WHEN c.relkind = 'r'::"char" OR c.relkind = 'v'::"char" AND (EXISTS ( SELECT 1
                                                                                          FROM pg_rewrite
                                                                                          WHERE pg_rewrite.ev_class = c.oid AND pg_rewrite.ev_type = '2'::"char" AND pg_rewrite.is_instead)) AND (EXISTS ( SELECT 1
                                                                                                                                                                                                           FROM pg_rewrite
                                                                                                                                                                                                           WHERE pg_rewrite.ev_class = c.oid AND pg_rewrite.ev_type = '4'::"char" AND pg_rewrite.is_instead)) THEN 'YES'::text
                    ELSE 'NO'::text
                    END::information_schema.yes_or_no AS is_updatable
         FROM pg_attribute a
                  LEFT JOIN pg_attrdef ad ON a.attrelid = ad.adrelid AND a.attnum = ad.adnum, pg_class c, pg_namespace nc, pg_type t
                                                                                                                               JOIN pg_namespace nt ON t.typnamespace = nt.oid
                                                                                                                               LEFT JOIN (pg_type bt
             JOIN pg_namespace nbt ON bt.typnamespace = nbt.oid) ON t.typtype = 'd'::"char" AND t.typbasetype = bt.oid
         WHERE a.attrelid = c.oid AND a.atttypid = t.oid AND nc.oid = c.relnamespace AND NOT pg_is_other_temp_schema(nc.oid) AND a.attnum > 0 AND NOT a.attisdropped AND (c.relkind = ANY (ARRAY['r'::"char", 'v'::"char"])) AND (pg_has_role(c.relowner, 'USAGE'::text) OR has_column_privilege(c.oid, a.attnum, 'SELECT, INSERT, UPDATE, REFERENCES'::text))
) c
where
  not table_schema like any (array[E'pg\\_%', 'information_schema'])
group by
  table_schema, table_name
order by
  table_schema, table_name;
$sql$
);

insert into pgwatch2.metric(m_name, m_pg_version_from, m_sql)
values (
'table_hashes',
9.3,
$sql$
select
  (extract(epoch from now()) * 1e9)::int8 as epoch_ns,
  quote_ident(table_schema)||'.'||quote_ident(table_name) as tag_table,
  md5((array_agg((c.*)::text order by ordinal_position))::text)
from (
 SELECT current_database()::information_schema.sql_identifier AS table_catalog,
    nc.nspname::information_schema.sql_identifier AS table_schema,
    c.relname::information_schema.sql_identifier AS table_name,
    a.attname::information_schema.sql_identifier AS column_name,
    a.attnum::information_schema.cardinal_number AS ordinal_position,
    pg_get_expr(ad.adbin, ad.adrelid)::information_schema.character_data AS column_default,
        CASE
            WHEN a.attnotnull OR t.typtype = 'd'::"char" AND t.typnotnull THEN 'NO'::text
            ELSE 'YES'::text
        END::information_schema.yes_or_no AS is_nullable,
        CASE
            WHEN t.typtype = 'd'::"char" THEN
            CASE
                WHEN bt.typelem <> 0::oid AND bt.typlen = '-1'::integer THEN 'ARRAY'::text
                WHEN nbt.nspname = 'pg_catalog'::name THEN format_type(t.typbasetype, NULL::integer)
                ELSE 'USER-DEFINED'::text
            END
            ELSE
            CASE
                WHEN t.typelem <> 0::oid AND t.typlen = '-1'::integer THEN 'ARRAY'::text
                WHEN nt.nspname = 'pg_catalog'::name THEN format_type(a.atttypid, NULL::integer)
                ELSE 'USER-DEFINED'::text
            END
        END::information_schema.character_data AS data_type,
    information_schema._pg_char_max_length(information_schema._pg_truetypid(a.*, t.*), information_schema._pg_truetypmod(a.*, t.*))::information_schema.cardinal_number AS character_maximum_length,
    information_schema._pg_char_octet_length(information_schema._pg_truetypid(a.*, t.*), information_schema._pg_truetypmod(a.*, t.*))::information_schema.cardinal_number AS character_octet_length,
    information_schema._pg_numeric_precision(information_schema._pg_truetypid(a.*, t.*), information_schema._pg_truetypmod(a.*, t.*))::information_schema.cardinal_number AS numeric_precision,
    information_schema._pg_numeric_precision_radix(information_schema._pg_truetypid(a.*, t.*), information_schema._pg_truetypmod(a.*, t.*))::information_schema.cardinal_number AS numeric_precision_radix,
    information_schema._pg_numeric_scale(information_schema._pg_truetypid(a.*, t.*), information_schema._pg_truetypmod(a.*, t.*))::information_schema.cardinal_number AS numeric_scale,
    information_schema._pg_datetime_precision(information_schema._pg_truetypid(a.*, t.*), information_schema._pg_truetypmod(a.*, t.*))::information_schema.cardinal_number AS datetime_precision,
    information_schema._pg_interval_type(information_schema._pg_truetypid(a.*, t.*), information_schema._pg_truetypmod(a.*, t.*))::information_schema.character_data AS interval_type,
    NULL::integer::information_schema.cardinal_number AS interval_precision,
    NULL::character varying::information_schema.sql_identifier AS character_set_catalog,
    NULL::character varying::information_schema.sql_identifier AS character_set_schema,
    NULL::character varying::information_schema.sql_identifier AS character_set_name,
        CASE
            WHEN nco.nspname IS NOT NULL THEN current_database()
            ELSE NULL::name
        END::information_schema.sql_identifier AS collation_catalog,
    nco.nspname::information_schema.sql_identifier AS collation_schema,
    co.collname::information_schema.sql_identifier AS collation_name,
        CASE
            WHEN t.typtype = 'd'::"char" THEN current_database()
            ELSE NULL::name
        END::information_schema.sql_identifier AS domain_catalog,
        CASE
            WHEN t.typtype = 'd'::"char" THEN nt.nspname
            ELSE NULL::name
        END::information_schema.sql_identifier AS domain_schema,
        CASE
            WHEN t.typtype = 'd'::"char" THEN t.typname
            ELSE NULL::name
        END::information_schema.sql_identifier AS domain_name,
    current_database()::information_schema.sql_identifier AS udt_catalog,
    COALESCE(nbt.nspname, nt.nspname)::information_schema.sql_identifier AS udt_schema,
    COALESCE(bt.typname, t.typname)::information_schema.sql_identifier AS udt_name,
    NULL::character varying::information_schema.sql_identifier AS scope_catalog,
    NULL::character varying::information_schema.sql_identifier AS scope_schema,
    NULL::character varying::information_schema.sql_identifier AS scope_name,
    NULL::integer::information_schema.cardinal_number AS maximum_cardinality,
    a.attnum::information_schema.sql_identifier AS dtd_identifier,
    'NO'::character varying::information_schema.yes_or_no AS is_self_referencing,
    'NO'::character varying::information_schema.yes_or_no AS is_identity,
    NULL::character varying::information_schema.character_data AS identity_generation,
    NULL::character varying::information_schema.character_data AS identity_start,
    NULL::character varying::information_schema.character_data AS identity_increment,
    NULL::character varying::information_schema.character_data AS identity_maximum,
    NULL::character varying::information_schema.character_data AS identity_minimum,
    NULL::character varying::information_schema.yes_or_no AS identity_cycle,
    'NEVER'::character varying::information_schema.character_data AS is_generated,
    NULL::character varying::information_schema.character_data AS generation_expression,
        CASE
            WHEN c.relkind = 'r'::"char" OR (c.relkind = ANY (ARRAY['v'::"char", 'f'::"char"])) AND pg_column_is_updatable(c.oid::regclass, a.attnum, false) THEN 'YES'::text
            ELSE 'NO'::text
        END::information_schema.yes_or_no AS is_updatable
   FROM pg_attribute a
     LEFT JOIN pg_attrdef ad ON a.attrelid = ad.adrelid AND a.attnum = ad.adnum
     JOIN (pg_class c
     JOIN pg_namespace nc ON c.relnamespace = nc.oid) ON a.attrelid = c.oid
     JOIN (pg_type t
     JOIN pg_namespace nt ON t.typnamespace = nt.oid) ON a.atttypid = t.oid
     LEFT JOIN (pg_type bt
     JOIN pg_namespace nbt ON bt.typnamespace = nbt.oid) ON t.typtype = 'd'::"char" AND t.typbasetype = bt.oid
     LEFT JOIN (pg_collation co
     JOIN pg_namespace nco ON co.collnamespace = nco.oid) ON a.attcollation = co.oid AND (nco.nspname <> 'pg_catalog'::name OR co.collname <> 'default'::name)
  WHERE NOT pg_is_other_temp_schema(nc.oid) AND a.attnum > 0 AND NOT a.attisdropped AND (c.relkind = ANY (ARRAY['r'::"char", 'v'::"char", 'f'::"char"]))

) c
where
  not table_schema like any (array[E'pg\\_%', 'information_schema'])
group by
  table_schema, table_name
order by
  table_schema, table_name;
$sql$
);


/* configuration settings hashes for change detection  */
insert into pgwatch2.metric(m_name, m_pg_version_from,m_sql)
values (
'configuration_hashes',
9.0,
$sql$
select
  (extract(epoch from now()) * 1e9)::int8 as epoch_ns,
  name as tag_setting,
  coalesce(reset_val, '') as value
from
  pg_settings;
$sql$
);

/* index hashes for change detection  */
insert into pgwatch2.metric(m_name, m_pg_version_from,m_sql)
values (
'index_hashes',
9.0,
$sql$
select
  (extract(epoch from now()) * 1e9)::int8 as epoch_ns,
  quote_ident(nspname)||'.'||quote_ident(c.relname) as tag_index,
  quote_ident(nspname)||'.'||quote_ident(r.relname) as "table",
  i.indisvalid::text as is_valid,
  coalesce(md5(pg_get_indexdef(i.indexrelid)), random()::text) as md5
from
  pg_index i
  join
  pg_class c on c.oid = i.indexrelid
  join
  pg_class r on r.oid = i.indrelid
  join
  pg_namespace n on n.oid = c.relnamespace
where
  c.relnamespace not in (select oid from pg_namespace where nspname like any(array[E'pg\\_%', 'information_schema']));
$sql$
);

/* object privileges for change detection  */
insert into pgwatch2.metric(m_name, m_pg_version_from, m_sql, m_comment)
values (
'privilege_changes',
9.0,
$sql$
SELECT
    (extract(epoch FROM now()) * 1e9)::int8 AS epoch_ns,
    *
FROM (
    SELECT
        'table'::text AS object_type,
        grantee::text AS tag_role,
        quote_ident(table_schema) || '.' || quote_ident(table_name) AS tag_object,
        privilege_type
    FROM
        information_schema.table_privileges
        /* includes also VIEW-s actually */
    WHERE
        NOT grantee = ANY (
            SELECT
                rolname
            FROM
                pg_roles
            WHERE
                rolsuper
                OR oid < 16384)
            AND NOT table_schema IN ('information_schema', 'pg_catalog')
            /*
             union all

             select
             -- quite a heavy query currently, maybe faster directly via pg_attribute + has_column_privilege?
            'column' AS object_type,
            grantee::text AS tag_role,
            quote_ident(table_schema) || '.' || quote_ident(table_name) AS tag_object,
            privilege_type
        FROM
            information_schema.column_privileges cp
        WHERE
            NOT table_schema IN ('pg_catalog', 'information_schema')
            AND NOT grantee = ANY (
                SELECT
                    rolname
                FROM
                    pg_roles
                WHERE
                    rolsuper
                    OR oid < 16384)
                AND NOT EXISTS (
                    SELECT
                        *
                    FROM
                        information_schema.table_privileges
                    WHERE
                        table_schema = cp.table_schema
                        AND table_name = cp.table_name
                        AND grantee = cp.grantee
                        AND privilege_type = cp.privilege_type) */
                UNION ALL
                SELECT
                    'function' AS object_type,
                    grantee::text AS tag_role,
                    quote_ident(routine_schema) || '.' || quote_ident(routine_name) AS tag_object,
                    privilege_type
                FROM
                    information_schema.routine_privileges
                WHERE
                    NOT routine_schema IN ('information_schema', 'pg_catalog')
                    AND NOT grantee = ANY (
                        SELECT
                            rolname
                        FROM
                            pg_roles
                        WHERE
                            rolsuper
                            OR oid < 16384)
                    UNION ALL
                    SELECT
                        'schema' AS object_type,
                        r.rolname::text AS tag_role,
                        quote_ident(n.nspname) AS tag_object,
                        p.perm AS privilege_type
                    FROM
                        pg_catalog.pg_namespace AS n
                    CROSS JOIN pg_catalog.pg_roles AS r
                    CROSS JOIN (
                        VALUES ('USAGE'),
                            ('CREATE')) AS p (perm)
                    WHERE
                        NOT n.nspname IN ('information_schema', 'pg_catalog')
                            AND n.nspname NOT LIKE 'pg_%'
                            AND NOT r.rolsuper
                            AND r.oid >= 16384
                            AND has_schema_privilege(r.oid, n.oid, p.perm)
                        UNION ALL
                        SELECT
                            'database' AS object_type,
                            r.rolname::text AS role_name,
                            quote_ident(datname) AS tag_object,
                            p.perm AS permission
                        FROM
                            pg_catalog.pg_database AS d
                        CROSS JOIN pg_catalog.pg_roles AS r
                        CROSS JOIN (
                            VALUES ('CREATE'),
                                ('CONNECT'),
                                ('TEMPORARY')) AS p (perm)
                        WHERE
                            d.datname = current_database()
                                AND NOT r.rolsuper
                                AND r.oid >= 16384
                                AND has_database_privilege(r.oid, d.oid, p.perm)
                            UNION ALL
                            SELECT
                                'superusers' AS object_type,
                                rolname::text AS role_name,
                                rolname::text AS tag_object,
                                'SUPERUSER' AS permission
                            FROM
                                pg_catalog.pg_roles
                            WHERE
                                rolsuper
                            UNION ALL
                            SELECT
                                'login_users' AS object_type,
                                rolname::text AS role_name,
                                rolname::text AS tag_object,
                                'LOGIN' AS permission
                            FROM
                                pg_catalog.pg_roles
                            WHERE
                                rolcanlogin) y;

$sql$,
'for internal usage - use "change_detection" metric to enable change tracking'
);

/* Stored procedure needed for CPU load - needs plpythonu! */
insert into pgwatch2.metric(m_name, m_pg_version_from, m_sql, m_comment, m_is_helper)
values (
'get_load_average',
9.1,
$sql$
BEGIN;

CREATE EXTENSION IF NOT EXISTS plpython3u;

CREATE OR REPLACE FUNCTION get_load_average(OUT load_1min float, OUT load_5min float, OUT load_15min float) AS
$$
from os import getloadavg
la = getloadavg()
return [la[0], la[1], la[2]]
$$ LANGUAGE plpython3u VOLATILE;

GRANT EXECUTE ON FUNCTION get_load_average() TO pgwatch2;

COMMENT ON FUNCTION get_load_average() is 'created for pgwatch2';

COMMIT;
$sql$,
'for internal usage - when connecting user is marked as superuser then the daemon will automatically try to create the needed helpers on the monitored db',
true
);

/* for cases where PL/Python is not an option. not included in preset configs */
insert into pgwatch2.metric(m_name, m_pg_version_from, m_sql, m_comment, m_is_helper)
values (
'get_load_average_copy',
9.0,
$sql$
BEGIN;

CREATE UNLOGGED TABLE IF NOT EXISTS get_load_average_copy /* remove the UNLOGGED and IF NOT EXISTS part for < v9.1 */
(
    load_1min  float,
    load_5min  float,
    load_15min float,
    proc_count text,
    last_procid int,
    created_on timestamptz not null default now()
);

CREATE OR REPLACE FUNCTION get_load_average_copy(OUT load_1min float, OUT load_5min float, OUT load_15min float) AS
$$
begin
    if random() < 0.02 then    /* clear the table on ca every 50th call not to be bigger than a couple of pages */
        truncate get_load_average_copy;
    end if;
    copy get_load_average_copy (load_1min, load_5min, load_15min, proc_count, last_procid) from '/proc/loadavg' with (format csv, delimiter ' ');
    select t.load_1min, t.load_5min, t.load_15min into load_1min, load_5min, load_15min from get_load_average_copy t order by created_on desc nulls last limit 1;
    return;
end;
$$ LANGUAGE plpgsql SECURITY DEFINER;

GRANT EXECUTE ON FUNCTION get_load_average_copy() TO pgwatch2;

COMMENT ON FUNCTION get_load_average_copy() is 'created for pgwatch2';

-- below routine fixes function search_path to only include "more secure" schemas with no "public" CREATE privileges
DO $_$
    DECLARE
        l_secure_schemas_from_search_path text;
    BEGIN
        SELECT string_agg(safe_sp, ', ' ORDER BY rank) INTO l_secure_schemas_from_search_path FROM (
           SELECT quote_ident(nspname) AS safe_sp, rank
           FROM unnest(regexp_split_to_array(current_setting('search_path'), ',')) WITH ORDINALITY AS csp(schema_name, rank)
                    JOIN pg_namespace n
                         ON quote_ident(n.nspname) = CASE WHEN schema_name = '"$user"' THEN quote_ident(user) ELSE trim(schema_name) END
           WHERE NOT has_schema_privilege('public', n.oid, 'CREATE')
        ) x;

        IF coalesce(l_secure_schemas_from_search_path, '') = '' THEN
            RAISE NOTICE 'search_path = %', current_setting('search_path');
            RAISE EXCEPTION $$get_load_average_copy() SECURITY DEFINER helper will not be created as all schemas on search_path are unsecured where all users can create objects -
              execute 'REVOKE CREATE ON SCHEMA $my_schema FROM public' to tighten security or comment out the DO block to disable the check$$;
        ELSE
            RAISE NOTICE '%', format($$ALTER FUNCTION get_load_average_copy() SET search_path TO %s$$, l_secure_schemas_from_search_path);
            EXECUTE format($$ALTER FUNCTION get_load_average_copy() SET search_path TO %s$$, l_secure_schemas_from_search_path);
        END IF;
    END;
$_$;

COMMIT;
$sql$,
'for internal usage - when connecting user is marked as superuser then the daemon will automatically try to create the needed helpers on the monitored db',
true
);

/* for cases where PL/Python is not an option. not included in preset configs */
insert into pgwatch2.metric(m_name, m_pg_version_from, m_sql, m_comment, m_is_helper)
values (
'get_load_average_windows',
9.0,
$sql$
/*

 Python function for Windows that is used to extract CPU load from machine via SQL. Since
 os.getloadavg() function is unavailable for Windows, ctypes and kernel32.GetSystemTimes()
 used

*/
--DROP TYPE load_average;
--DROP FUNCTION get_load_average();
--DROP FUNCTION cpu();

BEGIN;

DROP TYPE IF EXISTS load_average CASCADE;

CREATE TYPE load_average AS ( load_1min real, load_5min real, load_15min real );

CREATE OR REPLACE FUNCTION cpu() RETURNS real AS
$$
	from ctypes import windll, Structure, sizeof, byref
	from ctypes.wintypes import DWORD
	import time

	class FILETIME(Structure):
	   _fields_ = [("dwLowDateTime", DWORD), ("dwHighDateTime", DWORD)]

	def GetSystemTimes():
	    __GetSystemTimes = windll.kernel32.GetSystemTimes
	    idleTime, kernelTime, userTime = FILETIME(), FILETIME(), FILETIME()
	    success = __GetSystemTimes(byref(idleTime), byref(kernelTime), byref(userTime))
	    assert success, ctypes.WinError(ctypes.GetLastError())[1]
	    return {
	        "idleTime": idleTime.dwLowDateTime,
	        "kernelTime": kernelTime.dwLowDateTime,
	        "userTime": userTime.dwLowDateTime
	       }

	FirstSystemTimes = GetSystemTimes()
	time.sleep(0.2)
	SecSystemTimes = GetSystemTimes()

	usr = SecSystemTimes['userTime'] - FirstSystemTimes['userTime']
	ker = SecSystemTimes['kernelTime'] - FirstSystemTimes['kernelTime']
	idl = SecSystemTimes['idleTime'] - FirstSystemTimes['idleTime']

	sys = ker + usr
	return min((sys - idl) *100 / sys, 100)
$$ LANGUAGE plpython3u;

CREATE OR REPLACE FUNCTION get_load_average_windows() RETURNS load_average AS
$$
	SELECT val, val, val FROM cpu() AS cpu_now(val);
$$ LANGUAGE sql;

GRANT EXECUTE ON FUNCTION get_load_average_windows() TO pgwatch2;

COMMENT ON FUNCTION get_load_average_windows() is 'created for pgwatch2';

COMMIT;

$sql$,
'for internal usage - when connecting user is marked as superuser then the daemon will automatically try to create the needed helpers on the monitored db',
true
);

/* Stored procedure needed for fetching stat_statements data - needs pg_stat_statements extension enabled on the machine! */
insert into pgwatch2.metric(m_name, m_pg_version_from, m_sql, m_comment, m_is_helper)
values (
'get_stat_statements',
9.2,
$sql$
BEGIN;

CREATE EXTENSION IF NOT EXISTS pg_stat_statements;

CREATE OR REPLACE FUNCTION get_stat_statements() RETURNS TABLE (
	queryid int8, query text, calls int8, total_time float8, rows int8, shared_blks_hit int8, shared_blks_read int8,
	shared_blks_dirtied int8, shared_blks_written int8, local_blks_hit int8, local_blks_read int8, local_blks_dirtied int8,
	local_blks_written int8, temp_blks_read int8, temp_blks_written int8, blk_read_time float8, blk_write_time float8,
  userid int8, dbid int8
) AS
$$
  select
    /* for versions <9.4 we need to spoof the queryid column to make data usable /linkable in Grafana */
    (regexp_replace(md5(s.query), E'\\D', '', 'g'))::varchar(10)::int8 as queryid,
  	s.query, s.calls, s.total_time, s.rows, s.shared_blks_hit, s.shared_blks_read, s.shared_blks_dirtied, s.shared_blks_written,
  	s.local_blks_hit, s.local_blks_read, s.local_blks_dirtied, s.local_blks_written, s.temp_blks_read, s.temp_blks_written,
  	s.blk_read_time, s.blk_write_time, s.userid::int8, s.dbid::int8
  from
    pg_stat_statements s
    join
    pg_database d
      on d.oid = s.dbid and d.datname = current_database()
$$ LANGUAGE sql VOLATILE SECURITY DEFINER;

GRANT EXECUTE ON FUNCTION get_stat_statements() TO pgwatch2;
COMMENT ON FUNCTION get_stat_statements() IS 'created for pgwatch2';

-- below routine fixes function search_path to only include "more secure" schemas with no "public" CREATE privileges
DO $_$
    DECLARE
        l_secure_schemas_from_search_path text;
    BEGIN
        SELECT string_agg(safe_sp, ', ' ORDER BY rank) INTO l_secure_schemas_from_search_path FROM (
           SELECT quote_ident(nspname) AS safe_sp, rank
           FROM unnest(regexp_split_to_array(current_setting('search_path'), ',')) WITH ORDINALITY AS csp(schema_name, rank)
                    JOIN pg_namespace n
                         ON quote_ident(n.nspname) = CASE WHEN schema_name = '"$user"' THEN quote_ident(user) ELSE trim(schema_name) END
           WHERE NOT has_schema_privilege('public', n.oid, 'CREATE')
        ) x;

        IF coalesce(l_secure_schemas_from_search_path, '') = '' THEN
            RAISE NOTICE 'search_path = %', current_setting('search_path');
            RAISE EXCEPTION $$get_stat_statements() SECURITY DEFINER helper will not be created as all schemas on search_path are unsecured where all users can create objects -
              execute 'REVOKE CREATE ON SCHEMA $my_schema FROM public' to tighten security or comment out the DO block to disable the check$$;
        ELSE
            RAISE NOTICE '%', format($$ALTER FUNCTION get_stat_statements() SET search_path TO %s$$, l_secure_schemas_from_search_path);
            EXECUTE format($$ALTER FUNCTION get_stat_statements() SET search_path TO %s$$, l_secure_schemas_from_search_path);
        END IF;
    END;
$_$;

COMMIT;
$sql$,
'for internal usage - when connecting user is marked as superuser then the daemon will automatically try to create the needed helpers on the monitored db',
true
);


/* Stored procedure needed for fetching stat_statements data - needs pg_stat_statements extension enabled on the machine! */
insert into pgwatch2.metric(m_name, m_pg_version_from, m_sql, m_comment, m_is_helper)
values (
'get_stat_statements',
9.4,
$sql$
BEGIN;

CREATE EXTENSION IF NOT EXISTS pg_stat_statements;

CREATE OR REPLACE FUNCTION get_stat_statements() RETURNS SETOF pg_stat_statements AS
$$
  select
    s.*
  from
    pg_stat_statements s
    join
    pg_database d
      on d.oid = s.dbid and d.datname = current_database()
$$ LANGUAGE sql VOLATILE SECURITY DEFINER;

GRANT EXECUTE ON FUNCTION get_stat_statements() TO pgwatch2;
COMMENT ON FUNCTION get_stat_statements() IS 'created for pgwatch2';

-- below routine fixes function search_path to only include "more secure" schemas with no "public" CREATE privileges
DO $_$
    DECLARE
        l_secure_schemas_from_search_path text;
    BEGIN
        SELECT string_agg(safe_sp, ', ' ORDER BY rank) INTO l_secure_schemas_from_search_path FROM (
           SELECT quote_ident(nspname) AS safe_sp, rank
           FROM unnest(regexp_split_to_array(current_setting('search_path'), ',')) WITH ORDINALITY AS csp(schema_name, rank)
                    JOIN pg_namespace n
                         ON quote_ident(n.nspname) = CASE WHEN schema_name = '"$user"' THEN quote_ident(user) ELSE trim(schema_name) END
           WHERE NOT has_schema_privilege('public', n.oid, 'CREATE')
        ) x;

        IF coalesce(l_secure_schemas_from_search_path, '') = '' THEN
            RAISE NOTICE 'search_path = %', current_setting('search_path');
            RAISE EXCEPTION $$get_stat_statements() SECURITY DEFINER helper will not be created as all schemas on search_path are unsecured where all users can create objects -
              execute 'REVOKE CREATE ON SCHEMA $my_schema FROM public' to tighten security or comment out the DO block to disable the check$$;
        ELSE
            RAISE NOTICE '%', format($$ALTER FUNCTION get_stat_statements() SET search_path TO %s$$, l_secure_schemas_from_search_path);
            EXECUTE format($$ALTER FUNCTION get_stat_statements() SET search_path TO %s$$, l_secure_schemas_from_search_path);
        END IF;
    END;
$_$;

COMMIT;
$sql$,
'for internal usage - when connecting user is marked as superuser then the daemon will automatically try to create the needed helpers on the monitored db',
true
);

/* pgbouncer_stats - assumes also that monitored DB has type 'pgbouncer' */
insert into pgwatch2.metric(m_name, m_pg_version_from, m_sql, m_comment, m_is_helper)
values (
'pgbouncer_stats',
0,
'show stats',
'pgbouncer per db statistics',
false
);

/* pgpool_stats - assumes also that monitored DB has type 'pgpool' */
insert into pgwatch2.metric(m_name, m_pg_version_from, m_sql, m_comment, m_is_helper)
values (
'pgpool_stats',
3.0,
$$
/* SHOW POOL_NODES expected to be 1st "command" */
SHOW POOL_NODES;
/* special handling in code - when below SHOW POOL_PROCESSES line is defined pgpool_stats will have additional summary columns:
 processes_total, processes_active */
SHOW POOL_PROCESSES;
$$,
'pgpool node and process information',
false
);

/* Stored procedure needed for fetching backend/session data */
insert into pgwatch2.metric(m_name, m_pg_version_from, m_sql, m_comment, m_is_helper)
values (
'get_stat_activity',
9.0,
$sql$

DO $OUTER$
DECLARE
  l_pgver double precision;
  l_sproc_text_pre92 text := $SQL$
CREATE OR REPLACE FUNCTION get_stat_activity() RETURNS SETOF pg_stat_activity AS
$$
  select * from pg_stat_activity where datname = current_database() and procpid != pg_backend_pid()
$$ LANGUAGE sql VOLATILE SECURITY DEFINER;
$SQL$;
  l_sproc_text_92_plus text := $SQL$
CREATE OR REPLACE FUNCTION get_stat_activity() RETURNS SETOF pg_stat_activity AS
$$
  select * from pg_stat_activity where datname = current_database() and pid != pg_backend_pid()
$$ LANGUAGE sql VOLATILE SECURITY DEFINER;
$SQL$;
BEGIN
  SELECT ((regexp_matches(
      regexp_replace(current_setting('server_version'), '(beta|devel).*', '', 'g'),
        E'\\d+\\.?\\d+?'))[1])::double precision INTO l_pgver;
  EXECUTE format(CASE WHEN l_pgver > 9.1 THEN l_sproc_text_92_plus ELSE l_sproc_text_pre92 END);
END;
$OUTER$;

GRANT EXECUTE ON FUNCTION get_stat_activity() TO pgwatch2;
COMMENT ON FUNCTION get_stat_activity() IS 'created for pgwatch2';

$sql$,
'for internal usage - when connecting user is marked as superuser then the daemon will automatically try to create the needed helpers on the monitored db',
true
);

/* replication slot info */

insert into pgwatch2.metric(m_name, m_pg_version_from, m_master_only, m_sql, m_column_attrs)
values (
'replication_slots',
9.4,
true,
$sql$
select
  (extract(epoch from now()) * 1e9)::int8 as epoch_ns,
  slot_name::text as tag_slot_name,
  coalesce(plugin, 'physical')::text as tag_plugin,
  active,
  case when active then 0 else 1 end as non_active_int,
  pg_xlog_location_diff(pg_current_xlog_location(), restart_lsn)::int8 as restart_lsn_lag_b,
  greatest(age(xmin), age(catalog_xmin))::int8 as xmin_age_tx
from
  pg_replication_slots;
$sql$,
'{"prometheus_all_gauge_columns": true}'
);


insert into pgwatch2.metric(m_name, m_pg_version_from, m_master_only, m_sql, m_column_attrs)
values (
'replication_slots',
10,
true,
$sql$
select
  (extract(epoch from now()) * 1e9)::int8 as epoch_ns,
  slot_name::text as tag_slot_name,
  coalesce(plugin, 'physical')::text as plugin,
  active,
  case when active then 0 else 1 end as non_active_int,
  pg_wal_lsn_diff(pg_current_wal_lsn(), restart_lsn)::int8 as restart_lsn_lag_b,
  greatest(age(xmin), age(catalog_xmin))::int8 as xmin_age_tx
from
  pg_replication_slots;
$sql$,
'{"prometheus_all_gauge_columns": true}'
);


insert into pgwatch2.metric(m_name, m_pg_version_from, m_sql, m_column_attrs)
values (
'psutil_cpu',
9.1,
$sql$

SELECT
  (extract(epoch from now()) * 1e9)::int8 as epoch_ns,
  round(cpu_utilization::numeric, 2)::float as cpu_utilization,
  round(load_1m_norm::numeric, 2)::float as load_1m_norm,
  round(load_1m::numeric, 2)::float as load_1m,
  round(load_5m_norm::numeric, 2)::float as load_5m_norm,
  round(load_5m::numeric, 2)::float as load_5m,
  round("user"::numeric, 2)::float as "user",
  round(system::numeric, 2)::float as system,
  round(idle::numeric, 2)::float as idle,
  round(iowait::numeric, 2)::float as iowait,
  round(irqs::numeric, 2)::float as irqs,
  round(other::numeric, 2)::float as other
from
  get_psutil_cpu();
$sql$,
'{"prometheus_all_gauge_columns": true}'
);

insert into pgwatch2.metric(m_name, m_pg_version_from, m_sql, m_column_attrs, m_is_helper)
values (
'get_psutil_cpu',
9.1,
$sql$
/*  Pre-requisites: PL/Pythonu and "psutil" Python package (e.g. pip install psutil)
    NB! "psutil" is known to behave differently depending on the used version and operating system, so if getting
    errors please adjust to your needs. "psutil" documentation here: https://psutil.readthedocs.io/en/latest/
*/
CREATE EXTENSION IF NOT EXISTS plpython3u; /* NB! "plpython3u" might need changing to "plpythonu" (Python 2) everywhere for older OS-es */

CREATE OR REPLACE FUNCTION get_psutil_cpu(
	OUT cpu_utilization float8, OUT load_1m_norm float8, OUT load_1m float8, OUT load_5m_norm float8, OUT load_5m float8,
    OUT "user" float8, OUT system float8, OUT idle float8, OUT iowait float8, OUT irqs float8, OUT other float8
)
 LANGUAGE plpython3u
AS $FUNCTION$

from os import getloadavg
from psutil import cpu_times_percent, cpu_percent, cpu_count
from threading import Thread

class GetCpuPercentThread(Thread):
    def __init__(self, interval_seconds):
        self.interval_seconds = interval_seconds
        self.cpu_utilization_info = None
        super(GetCpuPercentThread, self).__init__()

    def run(self):
        self.cpu_utilization_info = cpu_percent(self.interval_seconds)

t = GetCpuPercentThread(0.5)
t.start()

ct = cpu_times_percent(0.5)
la = getloadavg()

t.join()

return t.cpu_utilization_info, la[0] / cpu_count(), la[0], la[1] / cpu_count(), la[1], ct.user, ct.system, ct.idle, ct.iowait, ct.irq + ct.softirq, ct.steal + ct.guest + ct.guest_nice

$FUNCTION$;

GRANT EXECUTE ON FUNCTION get_psutil_cpu() TO pgwatch2;
COMMENT ON FUNCTION get_psutil_cpu() IS 'created for pgwatch2';


$sql$,
'{"prometheus_all_gauge_columns": true}',
true
);

insert into pgwatch2.metric(m_name, m_pg_version_from, m_sql, m_column_attrs)
values (
'psutil_mem',
9.1,
$sql$
SELECT
  (extract(epoch from now()) * 1e9)::int8 as epoch_ns,
  total, used, free, buff_cache, available, percent,
  swap_total, swap_used, swap_free, swap_percent
from
  get_psutil_mem();
$sql$,
'{"prometheus_all_gauge_columns": true}'
);

insert into pgwatch2.metric(m_name, m_pg_version_from, m_sql, m_column_attrs, m_is_helper)
values (
'get_psutil_mem',
9.1,
$sql$
/* Pre-requisites: PL/Pythonu and "psutil" Python package (e.g. pip install psutil) */
CREATE EXTENSION IF NOT EXISTS plpython3u; -- NB! "plpython3u" might need changing to "plpythonu" (Python 2) everywhere for older OS-es

CREATE OR REPLACE FUNCTION get_psutil_mem(
	OUT total float8, OUT used float8, OUT free float8, OUT buff_cache float8, OUT available float8, OUT percent float8,
	OUT swap_total float8, OUT swap_used float8, OUT swap_free float8, OUT swap_percent float8
)
 LANGUAGE plpython3u
AS $FUNCTION$
from psutil import virtual_memory, swap_memory
vm = virtual_memory()
sw = swap_memory()
return vm.total, vm.used, vm.free, vm.buffers + vm.cached, vm.available, vm.percent, sw.total, sw.used, sw.free, sw.percent
$FUNCTION$;

GRANT EXECUTE ON FUNCTION get_psutil_mem() TO pgwatch2;
COMMENT ON FUNCTION get_psutil_mem() IS 'created for pgwatch2';

$sql$,
'{"prometheus_all_gauge_columns": true}',
true
);

insert into pgwatch2.metric(m_name, m_pg_version_from, m_sql, m_column_attrs)
values (
'psutil_disk',
9.1,
$sql$
SELECT
  (extract(epoch from now()) * 1e9)::int8 as epoch_ns,
  dir_or_tablespace as tag_dir_or_tablespace,
  path as tag_path,
  total, used, free, percent
from
  get_psutil_disk();
$sql$,
'{"prometheus_all_gauge_columns": true}'
);

insert into pgwatch2.metric(m_name, m_pg_version_from, m_sql, m_column_attrs, m_is_helper)
values (
'get_psutil_disk',
9.1,
$sql$
/* Pre-requisites: PL/Pythonu and "psutil" Python package (e.g. pip install psutil) */
CREATE EXTENSION IF NOT EXISTS plpython3u; /* NB! "plpython3u" might need changing to "plpythonu" (Python 2) everywhere for older OS-es */

CREATE OR REPLACE FUNCTION get_psutil_disk(
	OUT dir_or_tablespace text, OUT path text, OUT total float8, OUT used float8, OUT free float8, OUT percent float8
)
 RETURNS SETOF record
 LANGUAGE plpython3u
 SECURITY DEFINER
AS $FUNCTION$

from os import stat
from os.path import join, exists
from psutil import disk_usage
ret_list = []

# data_directory
r = plpy.execute("select current_setting('data_directory') as dd, current_setting('log_directory') as ld, current_setting('server_version_num')::int as pgver")
dd = r[0]['dd']
ld = r[0]['ld']
du_dd = disk_usage(dd)
ret_list.append(['data_directory', dd, du_dd.total, du_dd.used, du_dd.free, du_dd.percent])

dd_stat = stat(dd)
# log_directory
if ld:
    if not ld.startswith('/'):
        ld_path = join(dd, ld)
    else:
        ld_path = ld
    if exists(ld_path):
        log_stat = stat(ld_path)
        if log_stat.st_dev == dd_stat.st_dev:
            pass                                # no new info, same device
        else:
            du = disk_usage(ld_path)
            ret_list.append(['log_directory', ld_path, du.total, du.used, du.free, du.percent])

# WAL / XLOG directory
# plpy.notice('pg_wal' if r[0]['pgver'] >= 100000 else 'pg_xlog', r[0]['pgver'])
joined_path_wal = join(r[0]['dd'], 'pg_wal' if r[0]['pgver'] >= 100000 else 'pg_xlog')
wal_stat = stat(joined_path_wal)
if wal_stat.st_dev == dd_stat.st_dev:
    pass                                # no new info, same device
else:
    du = disk_usage(joined_path_wal)
    ret_list.append(['pg_wal', joined_path_wal, du.total, du.used, du.free, du.percent])

# add user created tablespaces if any
sql_tablespaces = """
    select spcname as name, pg_catalog.pg_tablespace_location(oid) as location
    from pg_catalog.pg_tablespace where not spcname like any(array[E'pg\\_%'])"""
for row in plpy.cursor(sql_tablespaces):
    du = disk_usage(row['location'])
    ret_list.append([row['name'], row['location'], du.total, du.used, du.free, du.percent])
return ret_list

$FUNCTION$;

GRANT EXECUTE ON FUNCTION get_psutil_disk() TO pgwatch2;
COMMENT ON FUNCTION get_psutil_disk() IS 'created for pgwatch2';

$sql$,
'{"prometheus_all_gauge_columns": true}',
true
);

insert into pgwatch2.metric(m_name, m_pg_version_from, m_sql, m_column_attrs)
values (
'psutil_disk_io_total',
9.1,
$sql$
SELECT
  (extract(epoch from now()) * 1e9)::int8 as epoch_ns,
  read_count,
  write_count,
  read_bytes,
  write_bytes
from
  get_psutil_disk_io_total();
$sql$,
'{"prometheus_all_gauge_columns": true}'
);

insert into pgwatch2.metric(m_name, m_pg_version_from, m_sql, m_column_attrs, m_is_helper)
values (
'get_psutil_disk_io_total',
9.1,
$sql$

/* Pre-requisites: PL/Pythonu and "psutil" Python package (e.g. pip install psutil) */
CREATE EXTENSION IF NOT EXISTS plpython3u; /* NB! "plpython3u" might need changing to "plpythonu" (Python 2) everywhere for older OS-es */

CREATE OR REPLACE FUNCTION get_psutil_disk_io_total(
	OUT read_count float8, OUT write_count float8, OUT read_bytes float8, OUT write_bytes float8
)
 LANGUAGE plpython3u
AS $FUNCTION$
from psutil import disk_io_counters
dc = disk_io_counters(perdisk=False)
if dc:
    return dc.read_count, dc.write_count, dc.read_bytes, dc.write_bytes
else:
    return None, None, None, None
$FUNCTION$;

GRANT EXECUTE ON FUNCTION get_psutil_disk_io_total() TO pgwatch2;
COMMENT ON FUNCTION get_psutil_disk_io_total() IS 'created for pgwatch2';

$sql$,
'{"prometheus_all_gauge_columns": true}',
true
);

insert into pgwatch2.metric(m_name, m_pg_version_from, m_sql, m_column_attrs)
values (
'archiver',
9.4,
$sql$
select
  (extract(epoch from now()) * 1e9)::int8 as epoch_ns,
  archived_count,
  failed_count,
  case when coalesce(last_failed_time, '1970-01-01'::timestamptz) > coalesce(last_archived_time, '1970-01-01'::timestamptz) then 1 else 0 end as is_failing_int,
  extract(epoch from now() - last_failed_time)::int8 as seconds_since_last_failure
from
  pg_stat_archiver
where
  current_setting('archive_mode') in ('on', 'always');
$sql$,
'{"prometheus_gauge_columns": ["is_failing_int", "seconds_since_last_failure"]}'
);

/* Stored procedure for getting WAL folder size */
insert into pgwatch2.metric(m_name, m_pg_version_from, m_sql, m_comment, m_is_helper)
values (
'get_wal_size',
9.0,
$sql$

CREATE OR REPLACE FUNCTION get_wal_size() RETURNS int8 AS
$$
select sum((pg_stat_file('pg_xlog/'||f)).size)::int8 from (select pg_ls_dir('pg_xlog') f) ls
$$ LANGUAGE sql VOLATILE SECURITY DEFINER;

GRANT EXECUTE ON FUNCTION get_wal_size() TO pgwatch2;
COMMENT ON FUNCTION get_wal_size() IS 'created for pgwatch2';

$sql$,
'for internal usage - when connecting user is marked as superuser then the daemon will automatically try to create the needed helpers on the monitored db',
true
);

/* Stored procedure for getting WAL folder size */
insert into pgwatch2.metric(m_name, m_pg_version_from, m_sql, m_comment, m_is_helper)
values (
'get_wal_size',
10,
$sql$

CREATE OR REPLACE FUNCTION get_wal_size() RETURNS int8 AS
$$
select (sum((pg_stat_file('pg_wal/' || name)).size))::int8 from pg_ls_waldir()
$$ LANGUAGE sql VOLATILE SECURITY DEFINER;

GRANT EXECUTE ON FUNCTION get_wal_size() TO pgwatch2;
COMMENT ON FUNCTION get_wal_size() IS 'created for pgwatch2';

$sql$,
'for internal usage - when connecting user is marked as superuser then the daemon will automatically try to create the needed helpers on the monitored db',
true
);

insert into pgwatch2.metric(m_name, m_pg_version_from, m_sql, m_sql_su)
values (
'wal_size',
9.0,
$sql$
select
    (extract(epoch from now()) * 1e9)::int8 as epoch_ns,
    get_wal_size() as wal_size_b;
$sql$,
$sql$
select
    (extract(epoch from now()) * 1e9)::int8 as epoch_ns,
    sum((pg_stat_file('pg_xlog/'||f)).size)::int8 as wal_size_b from (select pg_ls_dir('pg_xlog') f) ls;
$sql$
);

insert into pgwatch2.metric(m_name, m_pg_version_from, m_sql, m_column_attrs, m_sql_su)
values (
'wal_size',
10,
$sql$
select
  (extract(epoch from now()) * 1e9)::int8 as epoch_ns,
  get_wal_size() as wal_size_b;
$sql$,
'{"prometheus_all_gauge_columns": true}',
$sql$
/* NB! If using not a real superuser but a role with "pg_monitor" grant then below execute grant is needed:
  GRANT EXECUTE ON FUNCTION pg_stat_file(text) to pgwatch2;
*/
select
  (extract(epoch from now()) * 1e9)::int8 as epoch_ns,
   (sum((pg_stat_file('pg_wal/' || name)).size))::int8 as wal_size_b
from pg_ls_waldir();
$sql$
);


insert into pgwatch2.metric(m_name, m_pg_version_from, m_standby_only, m_sql, m_column_attrs)
values (
'wal_receiver',
9.2,
true,
$sql$
select
  (extract(epoch from now()) * 1e9)::int8 as epoch_ns,
  pg_xlog_location_diff(pg_last_xlog_receive_location(), pg_last_xlog_replay_location())::int8 as replay_lag_b,
  extract(epoch from (now() - pg_last_xact_replay_timestamp()))::int8 as last_replay_s;
$sql$,
'{"prometheus_all_gauge_columns": true}'
);

insert into pgwatch2.metric(m_name, m_pg_version_from, m_standby_only, m_sql, m_column_attrs)
values (
'wal_receiver',
10,
true,
$sql$
select
  (extract(epoch from now()) * 1e9)::int8 as epoch_ns,
  pg_wal_lsn_diff(pg_last_wal_receive_lsn(), pg_last_wal_replay_lsn())::int8 as replay_lag_b,
  extract(epoch from (now() - pg_last_xact_replay_timestamp()))::int8 as last_replay_s;
$sql$,
'{"prometheus_all_gauge_columns": true}'
);


/* from PG10+ it's best to use the "pg_monitor" system role to grant access to this and other pg_stat* views */
insert into pgwatch2.metric(m_name, m_pg_version_from, m_sql, m_comment, m_is_helper)
values (
'get_stat_replication',
9.2,
$sql$

CREATE OR REPLACE FUNCTION get_stat_replication() RETURNS SETOF pg_stat_replication AS
$$
  select * from pg_stat_replication
$$ LANGUAGE sql VOLATILE SECURITY DEFINER;

GRANT EXECUTE ON FUNCTION get_stat_replication() TO pgwatch2;
COMMENT ON FUNCTION get_stat_replication() IS 'created for pgwatch2';

$sql$,
'for internal usage - when connecting user is marked as superuser then the daemon will automatically try to create the needed helpers on the monitored db',
true
);

insert into pgwatch2.metric(m_name, m_pg_version_from, m_sql, m_column_attrs)
values (
'settings',
9.0,
$sql$
with qs as (
  select name, setting from pg_settings
)
select
  (extract(epoch from now()) * 1e9)::int8 as epoch_ns,
  current_setting('server_version') as server_version,
  current_setting('server_version_num')::int8 as server_version_num,
  current_setting('block_size')::int as block_size,
  current_setting('max_connections')::int as max_connections,
  current_setting('hot_standby') as hot_standby,
  (select setting from qs where name = 'hot_standby_feedback') as hot_standby_feedback,
  current_setting('fsync') as fsync,
  current_setting('full_page_writes') as full_page_writes,
  current_setting('synchronous_commit') as synchronous_commit,
  (select setting from qs where name = 'wal_compression') as wal_compression,
  (select setting from qs where name = 'wal_log_hints') as wal_log_hints,
  (select setting from qs where name = 'synchronous_standby_names') as synchronous_standby_names,
  current_setting('shared_buffers') as shared_buffers,
  current_setting('work_mem') as work_mem,
  current_setting('maintenance_work_mem') as maintenance_work_mem,
  current_setting('effective_cache_size') as effective_cache_size,
  (select setting::int8 from qs where name = 'default_statistics_target') as default_statistics_target,
  (select setting::float8 from qs where name = 'random_page_cost') as random_page_cost,
  pg_size_pretty(((select setting::int8 from qs where name = 'min_wal_size') * 1024^2)::int8) as min_wal_size,
  pg_size_pretty(((select setting::int8 from qs where name = 'max_wal_size') * 1024^2)::int8) as max_wal_size,
  (select setting from qs where name = 'checkpoint_segments') as checkpoint_segments,
  current_setting('checkpoint_timeout') as checkpoint_timeout,
  current_setting('checkpoint_completion_target') as checkpoint_completion_target,
  (select setting::int8 from qs where name = 'max_worker_processes') as max_worker_processes,
  (select setting::int8 from qs where name = 'max_parallel_workers') as max_parallel_workers,
  (select setting::int8 from qs where name = 'max_parallel_workers_per_gather') as max_parallel_workers_per_gather,
  (select case when setting = 'on' then 1 else 0 end from qs where name = 'jit') as jit,
  (select case when setting = 'on' then 1 else 0 end from qs where name = 'ssl') as ssl,
  current_setting('statement_timeout') as statement_timeout,
  current_setting('deadlock_timeout') as deadlock_timeout,
  (select setting from qs where name = 'data_checksums') as data_checksums,
  (select setting::int8 from qs where name = 'max_connections') as max_connections,
  (select setting::int8 from qs where name = 'max_wal_senders') as max_wal_senders,
  (select setting::int8 from qs where name = 'max_replication_slots') as max_replication_slots,
  (select setting::int8 from qs where name = 'max_prepared_transactions') as max_prepared_transactions,
  (select setting::int8 from qs where name = 'lock_timeout') || ' (ms)' as lock_timeout,
  (select setting from qs where name = 'archive_mode') as archive_mode,
  (select setting from qs where name = 'archive_command') as archive_command,
  current_setting('archive_timeout') as archive_timeout,
  (select setting from qs where name = 'shared_preload_libraries') as shared_preload_libraries,
  (select setting from qs where name = 'listen_addresses') as listen_addresses,
  (select setting from qs where name = 'ssl') as ssl,
  (select setting from qs where name = 'autovacuum') as autovacuum,
  (select setting::int8 from qs where name = 'autovacuum_max_workers') as autovacuum_max_workers,
  (select setting::float8 from qs where name = 'autovacuum_vacuum_scale_factor') as autovacuum_vacuum_scale_factor,
  (select setting::float8 from qs where name = 'autovacuum_vacuum_threshold') as autovacuum_vacuum_threshold,
  (select setting::float8 from qs where name = 'autovacuum_analyze_scale_factor') as autovacuum_analyze_scale_factor,
  (select setting::float8 from qs where name = 'autovacuum_analyze_threshold') as autovacuum_analyze_scale_factor
;
$sql$,
'{"prometheus_all_gauge_columns": true}'
);

insert into pgwatch2.metric(m_name, m_pg_version_from, m_sql, m_column_attrs)
values (
'stat_activity_realtime',
9.0,
$sql$
SELECT
    (extract(epoch from now()) * 1e9)::int8 as epoch_ns,
    pid as tag_pid,
    usename::text AS user,
    application_name AS appname,
    coalesce(client_addr::text, 'local') AS ip,
    extract(epoch FROM (now() - query_start))::int AS duration_s,
    waiting::int,
    case when sa.waiting then
             (select array_to_string((select array_agg(distinct b.pid order by b.pid) from pg_locks b join pg_locks l on l.database = b.database and l.relation = b.relation
                                      where l.pid = sa.procpid and b.pid != l.pid and b.granted and not l.granted), ','))
         else
             null
        end as blocking_pids,
    ltrim(regexp_replace(current_query, E'[ \\t\\n\\r]+' , ' ', 'g'))::varchar(300) AS query
FROM
    pg_stat_activity sa
WHERE
    current_query <> '<IDLE>'
    AND procpid != pg_backend_pid()
    AND datname = current_database()
    AND NOW() - query_start > '500ms'::interval
ORDER BY
    NOW() - query_start DESC
LIMIT 25;
$sql$,
'{"prometheus_all_gauge_columns": true}'
);
insert into pgwatch2.metric(m_name, m_pg_version_from, m_sql, m_column_attrs)
values (
'stat_activity_realtime',
9.2,
$sql$
SELECT
    (extract(epoch from now()) * 1e9)::int8 as epoch_ns,
    pid as tag_pid,
    usename::text AS user,
    application_name AS appname,
    coalesce(client_addr::text, 'local') AS ip,
    extract(epoch FROM (now() - query_start))::int AS duration_s,
    waiting::int,
    case when sa.waiting then
        (select array_to_string((select array_agg(distinct b.pid order by b.pid) from pg_locks b join pg_locks l on l.database = b.database and l.relation = b.relation
           where l.pid = sa.pid and b.pid != l.pid and b.granted and not l.granted), ','))
        else
            null
    end as blocking_pids,
    ltrim(regexp_replace(query, E'[ \\t\\n\\r]+' , ' ', 'g'))::varchar(300) AS query
FROM
    pg_stat_activity sa
WHERE
    state != 'idle'
    AND pid != pg_backend_pid()
    AND datname = current_database()
    AND now() - query_start > '500ms'::interval
ORDER BY
    now() - query_start DESC
LIMIT 25;
$sql$,
'{"prometheus_all_gauge_columns": true}'
);
insert into pgwatch2.metric(m_name, m_pg_version_from, m_sql, m_column_attrs)
values (
'stat_activity_realtime',
9.6,
$sql$
SELECT
    (extract(epoch from now()) * 1e9)::int8 as epoch_ns,
    pid as tag_pid,
    usename::text AS user,
    application_name AS appname,
    coalesce(client_addr::text, 'local') AS ip,
    extract(epoch FROM (now() - query_start))::int AS duration_s,
    (wait_event_type IS NOT NULL)::int AS waiting,
    array_to_string(pg_blocking_pids(pid), ',') as blocking_pids,
    ltrim(regexp_replace(query, E'[ \\t\\n\\r]+' , ' ', 'g'))::varchar(300) AS query
FROM
    pg_stat_activity
WHERE
  state != 'idle'
  AND pid != pg_backend_pid()
  AND datname = current_database()
  AND now() - query_start > '500ms'::interval
ORDER BY
  now() - query_start DESC
LIMIT 25;
$sql$,
'{"prometheus_all_gauge_columns": true}'
);
insert into pgwatch2.metric(m_name, m_pg_version_from, m_sql, m_column_attrs)
values (
'stat_activity_realtime',
10,
$sql$
SELECT
    (extract(epoch from now()) * 1e9)::int8 as epoch_ns,
    pid as tag_pid,
    usename::text AS user,
    application_name AS appname,
    coalesce(client_addr::text, 'local') AS ip,
    extract(epoch FROM (now() - query_start))::int AS duration_s,
    (coalesce(wait_event_type, '') IN ('LWLockNamed', 'Lock', 'BufferPin'))::int AS waiting,
    array_to_string(pg_blocking_pids(pid), ',') as blocking_pids,
    ltrim(regexp_replace(query, E'[ \\t\\n\\r]+' , ' ', 'g'))::varchar(300) AS query
FROM
    pg_stat_activity
WHERE
  state != 'idle'
  AND backend_type IN ('client backend', 'autovacuum worker')
  AND pid != pg_backend_pid()
  AND datname = current_database()
  AND now() - query_start > '500ms'::interval
ORDER BY
  now() - query_start DESC
LIMIT 25;
$sql$,
'{"prometheus_all_gauge_columns": true}'
);

/* RECO */

insert into pgwatch2.metric(m_name, m_pg_version_from, m_sql)
values (
'recommendations',
9.0,
'/* dummy placeholder - special handling in code to collect other metrics named reco_* */'
);

insert into pgwatch2.metric(m_name, m_pg_version_from, m_sql, m_column_attrs, m_master_only)
values (
'reco_add_index',
9.1,
$sql$
/* assumes the pg_qualstats extension and superuser or select grants on pg_qualstats_indexes_ddl view */
select
  (extract(epoch from now()) * 1e9)::int8 as epoch_ns,
  'create_index'::text as tag_reco_topic,
  quote_ident(nspname::text)||'.'||quote_ident(relid::text) as tag_object_name,
  ddl as recommendation,
  ('qual execution count: '|| execution_count)::text as extra_info
from
  pg_qualstats_indexes_ddl
order by
  execution_count desc
limit 25;
$sql$,
'{"prometheus_all_gauge_columns": true}',
true
);

insert into pgwatch2.metric(m_name, m_pg_version_from, m_sql, m_column_attrs, m_master_only)
values (
'reco_add_index_ext_qualstats_2.0',
9.1,
$sql$
  /* assumes the pg_qualstats extension and superuser or select grant on pg_qualstats_index_advisor() function */
SELECT
  epoch_ns,
  tag_reco_topic,
  tag_object_name,
  recommendation,
  case when exists (select * from pg_inherits
                    where inhrelid = regclass(tag_object_name)
                    ) then 'NB! Partitioned table, create the index on parent' else extra_info
  end as extra_info
FROM (
         SELECT (extract(epoch from now()) * 1e9)::int8    as epoch_ns,
                'create_index'::text                       as tag_reco_topic,
                (regexp_matches(v::text, E'ON (.*?) '))[1] as tag_object_name,
                v::text                                    as recommendation,
                ''                                         as extra_info
         FROM json_array_elements(
                      pg_qualstats_index_advisor() -> 'indexes') v
     ) x
ORDER BY tag_object_name
LIMIT 25;
$sql$,
'{"prometheus_all_gauge_columns": true}',
true
);

insert into pgwatch2.metric(m_name, m_pg_version_from, m_sql, m_column_attrs, m_master_only)
values (
'reco_default_public_schema',
9.1,
$sql$
select
  (extract(epoch from now()) * 1e9)::int8 as epoch_ns,
  'default_public_schema_privs'::text as tag_reco_topic,
  nspname::text as tag_object_name,
  'REVOKE CREATE ON SCHEMA public FROM PUBLIC;'::text as recommendation,
  'only authorized users should be allowed to create new objects'::text as extra_info
from
  pg_namespace
where
  nspname = 'public'
  and nspacl::text ~ E'[,\\{]+=U?C/'
;
$sql$,
'{"prometheus_all_gauge_columns": true}',
true
);

insert into pgwatch2.metric(m_name, m_pg_version_from, m_sql, m_column_attrs, m_master_only)
values (
'reco_drop_index',
9.0,
$sql$
select
  (extract(epoch from now()) * 1e9)::int8 as epoch_ns,
  'drop_index'::text as tag_reco_topic,
  quote_ident(schemaname)||'.'||quote_ident(indexrelname) as tag_object_name,
  ('DROP INDEX ' || quote_ident(schemaname)||'.'||quote_ident(indexrelname) || ';')::text as recommendation,
  'NB! Before dropping make sure to also check replica pg_stat_user_indexes.idx_scan count if using them for queries'::text as extra_info
from
  pg_stat_user_indexes
  join
  pg_index using (indexrelid)
where
  idx_scan = 0
  and ((pg_relation_size(indexrelid)::numeric / (pg_database_size(current_database()))) > 0.005 /* 0.5% DB size threshold */
    or indisvalid)
  and not indisprimary
;
$sql$,
'{"prometheus_all_gauge_columns": true}',
true
);

insert into pgwatch2.metric(m_name, m_pg_version_from, m_sql, m_column_attrs, m_master_only)
values (
'reco_drop_index',
9.4,
$sql$
select
  (extract(epoch from now()) * 1e9)::int8 as epoch_ns,
  'drop_index'::text as tag_reco_topic,
  quote_ident(schemaname)||'.'||quote_ident(indexrelname) as tag_object_name,
  ('DROP INDEX ' || quote_ident(schemaname)||'.'||quote_ident(indexrelname) || ';')::text as recommendation,
  'NB! Make sure to also check replica pg_stat_user_indexes.idx_scan count if using them for queries'::text as extra_info
from
  pg_stat_user_indexes
  join
  pg_index using (indexrelid)
where
  idx_scan = 0
  and ((pg_relation_size(indexrelid)::numeric / (pg_database_size(current_database()))) > 0.005 /* 0.5% DB size threshold */
    or indisvalid)
  and not indisprimary
  and not indisreplident
;
$sql$,
'{"prometheus_all_gauge_columns": true}',
true
);

insert into pgwatch2.metric(m_name, m_pg_version_from, m_sql, m_column_attrs, m_master_only)
values (
'reco_nested_views',
9.1,
$sql$
WITH RECURSIVE views AS (
   -- get the directly depending views
   SELECT v.oid::regclass AS view,
          format('%s.%s', quote_ident(n.nspname), quote_ident(v.relname)) as full_name,
          1 AS level
   FROM pg_depend AS d
      JOIN pg_rewrite AS r
         ON r.oid = d.objid
      JOIN pg_class AS v
         ON v.oid = r.ev_class
      JOIN pg_namespace AS n
         ON n.oid = v.relnamespace
   WHERE v.relkind = 'v'
     AND NOT n.nspname = ANY(array['information_schema', E'pg\\_%'])
     AND NOT v.relname LIKE E'pg\\_%'
     AND d.classid = 'pg_rewrite'::regclass
     AND d.refclassid = 'pg_class'::regclass
     AND d.deptype = 'n'
UNION ALL
   -- add the views that depend on these
   SELECT v.oid::regclass,
          format('%s.%s', quote_ident(n.nspname), quote_ident(v.relname)) as full_name,
          views.level + 1
   FROM views
      JOIN pg_depend AS d
         ON d.refobjid = views.view
      JOIN pg_rewrite AS r
         ON r.oid = d.objid
      JOIN pg_class AS v
         ON v.oid = r.ev_class
      JOIN pg_namespace AS n
         ON n.oid = v.relnamespace
   WHERE v.relkind = 'v'
     AND NOT n.nspname = ANY(array['information_schema', E'pg\\_%'])
     AND d.classid = 'pg_rewrite'::regclass
     AND d.refclassid = 'pg_class'::regclass
     AND d.deptype = 'n'
     AND v.oid <> views.view  -- avoid loop
)
SELECT
  (extract(epoch from now()) * 1e9)::int8 as epoch_ns,
  'overly_nested_views'::text AS tag_reco_topic,
  full_name::text as tag_object_name,
  'overly nested views can affect performance'::text recommendation,
  'nesting_depth: ' || coalesce (max(level)::text, '-') AS extra_info
FROM views
GROUP BY 1, 2, 3
HAVING max(level) > 3
ORDER BY max(level) DESC, full_name::text;
$sql$,
'{"prometheus_all_gauge_columns": true}',
true
);

insert into pgwatch2.metric(m_name, m_pg_version_from, m_sql, m_column_attrs, m_master_only)
values (
'reco_sprocs_wo_search_path',
9.1,
$sql$
with q_sprocs as (
select
  format('%s.%s', quote_ident(nspname), quote_ident(proname)) as sproc_name,
  'alter function ' || proname || '(' || pg_get_function_arguments(p.oid) || ') set search_path = X;' as fix_sql
from
  pg_proc p
  join pg_namespace n on n.oid = p.pronamespace
  where prosecdef and not 'search_path' = ANY(coalesce(proconfig, '{}'::text[]))
  and not pg_catalog.obj_description(p.oid, 'pg_proc') ~ 'pgwatch2'
)
select
  (extract(epoch from now()) * 1e9)::int8 as epoch_ns,
  'sprocs_wo_search_path'::text as tag_reco_topic,
  sproc_name::text as tag_object_name,
  fix_sql::text as recommendation,
  'functions without fixed search_path can be potentially abused by malicious users if used objects are not fully qualified'::text as extra_info
from
  q_sprocs
order by
   tag_object_name, extra_info;
$sql$,
'{"prometheus_all_gauge_columns": true}',
true
);

insert into pgwatch2.metric(m_name, m_pg_version_from, m_sql, m_column_attrs, m_master_only)
values (
'reco_superusers',
9.1,
$sql$
/* reco_* metrics have special handling - all results are stored actually under one 'recommendations' metric  and
 following text columns are expected:  reco_topic, object_name, recommendation, extra_info.
*/
with q_su as (
  select count(*) from pg_roles where rolcanlogin and rolsuper
),
q_total as (
  select count(*) from pg_roles where rolcanlogin
)
select
  (extract(epoch from now()) * 1e9)::int8 as epoch_ns,
  'superuser_count'::text as tag_reco_topic,
  '-'::text as tag_object_name,
  'too many superusers detected - review recommended'::text as recommendation,
  format('%s active superusers, %s total active users', q_su.count, q_total.count) as extra_info
from
  q_su, q_total
where
  q_su.count >= 10
;
$sql$,
'{"prometheus_all_gauge_columns": true}',
true
);

insert into pgwatch2.metric(m_name, m_pg_version_from, m_sql, m_column_attrs, m_master_only)
values (
'reco_disabled_triggers',
9.0,
$sql$
/* "temporarily" disabled triggers might be forgotten about... */
select
    (extract(epoch from now()) * 1e9)::int8 as epoch_ns,
    'disabled_triggers'::text as tag_reco_topic,
    quote_ident(nspname)||'.'||quote_ident(relname) as tag_object_name,
    'review usage of trigger and consider dropping it if not needed anymore'::text as recommendation,
    ''::text as extra_info
from
    pg_trigger t
    join
    pg_class c on c.oid = t.tgrelid
    join
    pg_namespace n on n.oid = c.relnamespace
where
    tgenabled = 'D'
;
$sql$,
'{"prometheus_all_gauge_columns": true}',
true
);

insert into pgwatch2.metric(m_name, m_pg_version_from, m_sql, m_column_attrs, m_master_only)
values (
'reco_partial_index_candidates',
9.0,
$sql$
select distinct
    (extract(epoch from now()) * 1e9)::int8 as epoch_ns,
    'partial_index_candidates'::text as tag_reco_topic,
    quote_ident(ni.nspname)||'.'||quote_ident(ci.relname) as tag_object_name,
    ('index ' || quote_ident(ni.nspname)||'.'||quote_ident(ci.relname) || ' on ' || quote_ident(s.schemaname) || '.' || quote_ident(s.tablename) || ' column ' || quote_ident(s.attname)  || ' could possibly be declared partial leaving out NULL-s')::text as recommendation,
    'NULL fraction: ' || round((null_frac * 100)::numeric, 1) || '%, rowcount estimate: ' || (c.reltuples)::int8 || ', current definition: ' ||  pg_get_indexdef(i.indexrelid) as extra_info
from
    pg_stats s
    join pg_attribute a using (attname)
    join pg_index i on i.indkey[0] = a.attnum and i.indrelid = a.attrelid
    join pg_class c on c.oid = i.indrelid
    join pg_class ci on ci.oid = i.indexrelid
    join pg_namespace ni on ni.oid = ci.relnamespace
where
  not indisprimary
  and not indisunique
  and indisready
  and indisvalid
  and i.indnatts = 1 /* simple 1 column indexes */
  and null_frac > 0.5 /* 50% empty */
  and not pg_get_indexdef(i.indexrelid) like '% WHERE %'
  and c.reltuples >= 1e5 /* ignore smaller tables */
  and not exists ( /* leave out sub-partitions */
    select * from pg_inherits where inhrelid = c.oid
  )
;
$sql$,
'{"prometheus_all_gauge_columns": true}',
true
);

insert into pgwatch2.metric(m_name, m_pg_version_from, m_sql, m_column_attrs, m_master_only)
values (
'show_plans_realtime',
9.0,
$sql$
/* assumes pg_show_plans extension */
select
  max((extract(epoch from now()) * 1e9)::int8) as epoch_ns,
  max(extract(epoch from now() - query_start))::int as max_s,
  avg(extract(epoch from now() - query_start))::int as avg_s,
  count(*),
  array_to_string(array_agg(distinct usename order by usename), ',') as "users",
  max(md5(plan)) as tag_hash, /* needed for influx */
  plan,
  max(query) as query
from
  pg_show_plans p
  join
  pg_stat_activity a
    using (pid)
where
  p.pid != pg_backend_pid()
  and datname = current_database()
  and now() - query_start > '1s'::interval
group by
  plan
order by
  max_s desc
limit
  10
;
$sql$,
'{"prometheus_all_gauge_columns": true}',
false
);

insert into pgwatch2.metric(m_name, m_pg_version_from, m_sql, m_column_attrs, m_master_only)
values (
'show_plans_realtime',
10,
$sql$
/* assumes pg_show_plans extension */
select
  max((extract(epoch from now()) * 1e9)::int8) as epoch_ns,
  max(extract(epoch from now() - query_start))::int as max_s,
  avg(extract(epoch from now() - query_start))::int as avg_s,
  count(*),
  array_to_string(array_agg(distinct usename order by usename), ',') as "users",
  max(md5(plan)) as tag_hash, /* needed for influx */
  plan,
  max(query) as query
from
  pg_show_plans p
  join
  pg_stat_activity a
    using (pid)
where
  p.pid != pg_backend_pid()
  and datname = current_database()
  and now() - query_start > '1s'::interval
  and backend_type = 'client backend'
group by
  plan
order by
  max_s desc
limit
  10
;
$sql$,
'{"prometheus_all_gauge_columns": true}',
false
);

insert into pgwatch2.metric(m_name, m_pg_version_from, m_sql, m_column_attrs, m_is_helper)
values (
'get_smart_health_per_device',
9.1,
$sql$
CREATE EXTENSION IF NOT EXISTS plpython3u;
/*
  A wrapper around smartmontools to verify disk SMART health for all disk devices. 0 = SMART check PASSED.
  NB! This helper is always meant to be tested / adjusted to make sure all disk are detected etc.
  Most likely smartctl privileges must be escalated to give postgres access: sudo chmod u+s /usr/local/sbin/smartctl
*/
CREATE OR REPLACE FUNCTION get_smart_health_per_device(OUT device text, OUT retcode int) RETURNS SETOF record AS
$$

import subprocess
ret_list = []

#disk_detect_cmd='smartctl --scan | cut -d " " -f3 | grep mega' # for Lenovo ServerRAID M1210
disk_detect_cmd='lsblk -io KNAME,TYPE | grep '' disk'' | cut -d " " -f1 | sort'
p = subprocess.run(disk_detect_cmd, stdout=subprocess.PIPE, encoding='utf-8', shell=True)
if p.returncode != 0:
    return ret_list
disks = p.stdout.splitlines()

for disk in disks:
    # health_cmd = 'smartctl -d $disk -a -q silent /dev/sda' % disk    # for Lenovo ServerRAID M1210 members
    health_cmd = 'smartctl  -a -q silent /dev/%s' % disk
    p = subprocess.run(health_cmd, stdout=subprocess.PIPE, encoding='utf-8', shell=True)
    ret_list.append((disk, p.returncode))

return ret_list

$$ LANGUAGE plpython3u VOLATILE;

GRANT EXECUTE ON FUNCTION get_smart_health_per_device() TO pgwatch2;

COMMENT ON FUNCTION get_smart_health_per_device() is 'created for pgwatch2';
$sql$,
'{"prometheus_all_gauge_columns": true}',
true
);

insert into pgwatch2.metric(m_name, m_pg_version_from, m_sql, m_column_attrs)
values (
'smart_health_per_disk',
9.1,
$sql$
select
  (extract(epoch from now()) * 1e9)::int8 as epoch_ns,
  device as tag_device,
  retcode
from
  get_smart_health_per_device();
$sql$,
'{"prometheus_all_gauge_columns": true}'
);

insert into pgwatch2.metric(m_name, m_pg_version_from, m_sql, m_column_attrs)
values (
'server_log_event_counts',
9.0,
$sql$
/* dummy placeholder - special handling in code */
$sql$,
'{"prometheus_all_gauge_columns": true}'
);


insert into pgwatch2.metric(m_name, m_pg_version_from, m_sql, m_comment, m_is_helper)
values (
'get_backup_age_walg',
9.1,
$sql$
CREATE EXTENSION IF NOT EXISTS plpython3u;
/*
  Gets age of last successful WAL-G backup via "wal-g backup-list" timestamp. Returns 0 retcode on success.
  Expects .wal-g.json is correctly configured with all necessary credentials and "jq" tool is installed on the DB server.
*/
CREATE OR REPLACE FUNCTION get_backup_age_walg(OUT retcode int, OUT backup_age_seconds int, OUT message text) AS
$$
import subprocess
retcode=1
backup_age_seconds=1000000
message=''

# get latest wal-g backup timestamp
walg_last_backup_cmd="""wal-g backup-list --json | jq -r '.[0].time'"""
p = subprocess.run(walg_last_backup_cmd, stdout=subprocess.PIPE, encoding='utf-8', shell=True)
if p.returncode != 0:
    # plpy.notice("p.stdout: " + str(p.stderr) + str(p.stderr))
    return p.returncode, backup_age_seconds, 'Not OK. Failed on wal-g backup-list call'

# plpy.notice("last_tz: " + last_tz)
last_tz=p.stdout.rstrip('\n\r')

# get seconds since last backup from WAL-G timestamp in format '2020-01-22T17:50:51Z'
try:
    plan = plpy.prepare("SELECT extract(epoch from now() - $1::timestamptz)::int AS backup_age_seconds;", ["text"])
    rv = plpy.execute(plan, [last_tz])
except Exception as e:
    return retcode, backup_age_seconds, 'Not OK. Failed to convert WAL-G backup timestamp to seconds'
else:
    backup_age_seconds = rv[0]["backup_age_seconds"]
    return 0, backup_age_seconds, 'OK. Last backup age in seconds: %s' % backup_age_seconds

$$ LANGUAGE plpython3u VOLATILE;

/* contacting S3 could be laggy depending on location */
ALTER FUNCTION get_backup_age_walg() SET statement_timeout TO '30s';

GRANT EXECUTE ON FUNCTION get_backup_age_walg() TO pgwatch2;

COMMENT ON FUNCTION get_backup_age_walg() is 'created for pgwatch2';

$sql$,
'for internal usage - when connecting user is marked as superuser then the daemon will automatically try to create the needed helpers on the monitored db',
true
);

insert into pgwatch2.metric(m_name, m_pg_version_from, m_sql, m_column_attrs)
values (
'backup_age_walg',
9.1,
$sql$
select
  (extract(epoch from now()) * 1e9)::int8 as epoch_ns,
  retcode,
  backup_age_seconds,
  message
from
  get_backup_age_walg()
;
$sql$,
'{"prometheus_all_gauge_columns": true}'
);

insert into pgwatch2.metric(m_name, m_pg_version_from, m_sql, m_comment, m_is_helper)
values (
'get_backup_age_pgbackrest',
9.1,
$sql$

CREATE EXTENSION IF NOT EXISTS plpython3u;
/*
  Gets age of last successful pgBackRest backup via "pgbackrest --output=json info" unix timestamp. Returns 0 retcode on success.
  Expects pgBackRest is correctly configured on monitored DB and "jq" tool is installed on the DB server.
*/
CREATE OR REPLACE FUNCTION get_backup_age_pgbackrest(OUT retcode int, OUT backup_age_seconds int, OUT message text) AS
$$
import subprocess
retcode=1
backup_age_seconds=1000000
message=''

# get latest wal-g backup timestamp
walg_last_backup_cmd="""pgbackrest --output=json info | jq '.[0] | .backup[-1] | .timestamp.stop'"""
p = subprocess.run(walg_last_backup_cmd, stdout=subprocess.PIPE, encoding='utf-8', shell=True)
if p.returncode != 0:
    # plpy.notice("p.stdout: " + str(p.stderr) + str(p.stderr))
    return p.returncode, backup_age_seconds, 'Not OK. Failed on "pgbackrest info" call'

last_backup_stop_epoch=p.stdout.rstrip('\n\r')

try:
    plan = plpy.prepare("SELECT (extract(epoch from now()) - $1)::int8 AS backup_age_seconds;", ["int8"])
    rv = plpy.execute(plan, [last_backup_stop_epoch])
except Exception as e:
    return retcode, backup_age_seconds, 'Not OK. Failed to extract seconds difference via Postgres'
else:
    backup_age_seconds = rv[0]["backup_age_seconds"]
    return 0, backup_age_seconds, 'OK. Last backup age in seconds: %s' % backup_age_seconds

$$ LANGUAGE plpython3u VOLATILE;

/* contacting S3 could be laggy depending on location */
ALTER FUNCTION get_backup_age_pgbackrest() SET statement_timeout TO '30s';

GRANT EXECUTE ON FUNCTION get_backup_age_pgbackrest() TO pgwatch2;

COMMENT ON FUNCTION get_backup_age_pgbackrest() is 'created for pgwatch2';

$sql$,
'for internal usage - when connecting user is marked as superuser then the daemon will automatically try to create the needed helpers on the monitored db',
true
);

insert into pgwatch2.metric(m_name, m_pg_version_from, m_sql, m_column_attrs)
values (
'backup_age_pgbackrest',
9.1,
$sql$
select
  (extract(epoch from now()) * 1e9)::int8 as epoch_ns,
  retcode,
  backup_age_seconds,
  message
from
  get_backup_age_pgbackrest()
;
$sql$,
'{"prometheus_all_gauge_columns": true}'
);


insert into pgwatch2.metric(m_name, m_pg_version_from, m_sql, m_column_attrs)
values (
'logical_subscriptions',
10,
$sql$
with q_sr as (
  select * from pg_subscription_rel
)
select
  (extract(epoch from now()) * 1e9)::int8 as epoch_ns,
  subname::text as tag_subname,
  subenabled,
  (select count(*) from q_sr where srsubid = oid) as relcount,
  (select count(*) from q_sr where srsubid = oid and srsubstate = 'i') as state_i,
  (select count(*) from q_sr where srsubid = oid and srsubstate = 'd') as state_d,
  (select count(*) from q_sr where srsubid = oid and srsubstate = 's') as state_s,
  (select count(*) from q_sr where srsubid = oid and srsubstate = 'r') as state_r
from
  pg_subscription
where
  subdbid = (select oid from pg_database where datname = current_database())
;
$sql$,
'{"prometheus_all_gauge_columns": true}'
);

insert into pgwatch2.metric(m_name, m_pg_version_from, m_sql, m_comment, m_is_helper)
values (
'get_vmstat',
9.1,
$sql$
/*
  vmstat + some extra infos like CPU count, 1m/5m/15m load avg. and total memory
  NB! Memory and disk info returned in bytes!
*/

CREATE EXTENSION IF NOT EXISTS plpython3u; /* NB! "plpython3u" might need changing to "plpythonu" (Python 2) everywhere for older OS-es */

-- DROP FUNCTION get_vmstat(int);

CREATE OR REPLACE FUNCTION get_vmstat(
    IN delay int default 1,
    OUT r int, OUT b int, OUT swpd int8, OUT free int8, OUT buff int8, OUT cache int8, OUT si int8, OUT so int8, OUT bi int8,
    OUT bo int8, OUT "in" int, OUT cs int, OUT us int, OUT sy int, OUT id int, OUT wa int, OUT st int,
    OUT cpu_count int, OUT load_1m float4, OUT load_5m float4, OUT load_15m float4, OUT total_memory int8
)
    LANGUAGE plpython3u
AS $FUNCTION$
    from os import cpu_count, popen
    unit = 1024  # 'vmstat' default block byte size

    cpu_count = cpu_count()
    vmstat_lines = popen('vmstat {} 2'.format(delay)).readlines()
    vm = [int(x) for x in vmstat_lines[-1].split()]
    # plpy.notice(vm)
    load_1m, load_5m, load_15m = None, None, None
    with open('/proc/loadavg', 'r') as f:
        la_line = f.readline()
        if la_line:
            splits = la_line.split()
            if len(splits) == 5:
                load_1m, load_5m, load_15m = splits[0], splits[1], splits[2]

    total_memory = None
    with open('/proc/meminfo', 'r') as f:
        mi_line = f.readline()
        splits = mi_line.split()
        # plpy.notice(splits)
        if len(splits) == 3:
            total_memory = int(splits[1]) * 1024

    return vm[0], vm[1], vm[2] * unit, vm[3] * unit, vm[4] * unit, vm[5] * unit, vm[6] * unit, vm[7] * unit, vm[8] * unit, \
        vm[9] * unit, vm[10], vm[11], vm[12], vm[13], vm[14], vm[15], vm[16], cpu_count, load_1m, load_5m, load_15m, total_memory
$FUNCTION$;

GRANT EXECUTE ON FUNCTION get_vmstat(int) TO pgwatch2;
COMMENT ON FUNCTION get_vmstat(int) IS 'created for pgwatch2';

$sql$,
'',
true
);


insert into pgwatch2.metric(m_name, m_pg_version_from, m_sql, m_column_attrs)
values (
'vmstat',
9.1,
$sql$
SELECT
    (extract(epoch from now()) * 1e9)::int8 as epoch_ns,
    r, b, swpd, free, buff, cache, si, so, bi, bo, "in", cs, us, sy, id, wa, st, cpu_count, load_1m, load_5m, load_15m, total_memory
from
    get_vmstat();
$sql$,
'{"prometheus_all_gauge_columns": true}'
);


insert into pgwatch2.metric(m_name, m_pg_version_from, m_sql, m_comment)
values (
'instance_up',
9.0,
$sql$
select
    (extract(epoch from now()) * 1e9)::int8 as epoch_ns,
    1::int as is_up
;
$sql$,
'NB! This metric has some special handling attached to it - it will store a 0 value if the DB is not accessible.
Thus it can be used to for example calculate some percentual "uptime" indicator.'
);

insert into pgwatch2.metric(m_name, m_pg_version_from, m_is_helper, m_sql)
values (
'get_sequences',
10,
true,
$sql$
CREATE OR REPLACE FUNCTION get_sequences() RETURNS SETOF pg_sequences AS
$$
  select * from pg_sequences
$$ LANGUAGE sql VOLATILE SECURITY DEFINER;

GRANT EXECUTE ON FUNCTION get_sequences() TO pgwatch2;
COMMENT ON FUNCTION get_sequences() IS 'created for pgwatch2';
$sql$
);

insert into pgwatch2.metric(m_name, m_pg_version_from, m_sql, m_sql_su)
values (
'sequence_health',
10,
$sql$
with q_seq_data as (
    select * from get_sequences()
)
select
  (extract(epoch from now()) * 1e9)::int8 as epoch_ns,
  (select round(100.0 * coalesce(max(last_value::numeric / max_value), 0), 2)::float from q_seq_data where not cycle) as max_used_pct,
  (select count(*) from q_seq_data where not cycle and last_value::numeric / max_value > 0.5) as p50_used_seq_count,
  (select count(*) from q_seq_data where not cycle and last_value::numeric / max_value > 0.75) as p75_used_seq_count;
$sql$,
$sql$
with q_seq_data as (
    select * from pg_sequences
)
select
  (extract(epoch from now()) * 1e9)::int8 as epoch_ns,
  (select round(100.0 * coalesce(max(last_value::numeric / max_value), 0), 2)::float from q_seq_data where not cycle) as max_used_pct,
  (select count(*) from q_seq_data where not cycle and last_value::numeric / max_value > 0.5) as p50_used_seq_count,
  (select count(*) from q_seq_data where not cycle and last_value::numeric / max_value > 0.75) as p75_used_seq_count;
$sql$
);

<<<<<<< HEAD
insert into pgwatch2.metric(m_name, m_pg_version_from, m_sql, m_sql_su)
=======
insert into pgwatch2.metric(m_name, m_pg_version_from, m_sql)
>>>>>>> 327f06ac
values (
'replication_slot_stats',
14,
$sql$
select
  (extract(epoch from now()) * 1e9)::int8 as epoch_ns,
  slot_name::text as tag_slot_name,
  spill_txns,
  spill_count,
  spill_bytes,
  stream_txns,
  stream_count,
  stream_bytes,
  total_txns,
  total_bytes
from
  pg_stat_replication_slots;
$sql$
);


<<<<<<< HEAD
insert into pgwatch2.metric(m_name, m_pg_version_from, m_sql, m_sql_su)
=======
insert into pgwatch2.metric(m_name, m_pg_version_from, m_sql)
>>>>>>> 327f06ac
values (
'wal_stats',
14,
$sql$
select
    (extract(epoch from now()) * 1e9)::int8 as epoch_ns,
    wal_records,
    wal_fpi,
    (wal_bytes / 1024)::int8 as wal_bytes_kb,
    wal_buffers_full,
    wal_write,
    wal_sync,
    wal_write_time::int8,
    wal_sync_time::int8
from
    pg_stat_wal;
$sql$
);


/* Metric attributes */
-- truncate pgwatch2.metric_attribute;

-- mark instance level metrics for metrics defined by pgwatch, enables stats caching / sharing for multi-DB instances
insert into pgwatch2.metric_attribute (ma_metric_name, ma_metric_attrs)
select m, '{"is_instance_level": true}'
from unnest(
   array['archiver', 'backup_age_pgbackrest', 'backup_age_walg', 'bgwriter', 'buffercache_by_db', 'buffercache_by_type',
  'cpu_load', 'psutil_cpu', 'psutil_disk', 'psutil_disk_io_total', 'psutil_mem', 'replication', 'replication_slots',
  'smart_health_per_disk', 'wal', 'wal_receiver', 'wal_size']
) m
on conflict (ma_metric_name)
do update set ma_metric_attrs = pgwatch2.metric_attribute.ma_metric_attrs || '{"is_instance_level": true}', ma_last_modified_on = now();

-- dynamic re-routing of metric names
insert into pgwatch2.metric_attribute (ma_metric_name, ma_metric_attrs)
select 'stat_statements_no_query_text', '{"metric_storage_name": "stat_statements"}'
on conflict (ma_metric_name)
do update set ma_metric_attrs = pgwatch2.metric_attribute.ma_metric_attrs || '{"metric_storage_name": "stat_statements"}', ma_last_modified_on = now();

insert into pgwatch2.metric_attribute (ma_metric_name, ma_metric_attrs)
select 'db_stats_aurora', '{"metric_storage_name": "db_stats"}'
on conflict (ma_metric_name)
do update set ma_metric_attrs = pgwatch2.metric_attribute.ma_metric_attrs || '{"metric_storage_name": "db_stats"}', ma_last_modified_on = now();

insert into pgwatch2.metric_attribute (ma_metric_name, ma_metric_attrs)
select 'reco_add_index', '{"extension_version_based_overrides": [{"target_metric": "reco_add_index_ext_qualstats_2.0", "expected_extension_versions": [{"ext_name": "pg_qualstats", "ext_min_version": "2.0"}] }]}'
on conflict (ma_metric_name)
do update set ma_metric_attrs = pgwatch2.metric_attribute.ma_metric_attrs || '{"extension_version_based_overrides": [{"target_metric": "reco_add_index_ext_qualstats_2.0", "expected_extension_versions": [{"ext_name": "pg_qualstats", "ext_min_version": "2.0"}] }]}', ma_last_modified_on = now();<|MERGE_RESOLUTION|>--- conflicted
+++ resolved
@@ -6811,11 +6811,7 @@
 $sql$
 );
 
-<<<<<<< HEAD
-insert into pgwatch2.metric(m_name, m_pg_version_from, m_sql, m_sql_su)
-=======
 insert into pgwatch2.metric(m_name, m_pg_version_from, m_sql)
->>>>>>> 327f06ac
 values (
 'replication_slot_stats',
 14,
@@ -6836,12 +6832,7 @@
 $sql$
 );
 
-
-<<<<<<< HEAD
-insert into pgwatch2.metric(m_name, m_pg_version_from, m_sql, m_sql_su)
-=======
 insert into pgwatch2.metric(m_name, m_pg_version_from, m_sql)
->>>>>>> 327f06ac
 values (
 'wal_stats',
 14,
